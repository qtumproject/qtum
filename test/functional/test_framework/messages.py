#!/usr/bin/env python3
# Copyright (c) 2010 ArtForz -- public domain half-a-node
# Copyright (c) 2012 Jeff Garzik
# Copyright (c) 2010-2018 The Bitcoin Core developers
# Distributed under the MIT software license, see the accompanying
# file COPYING or http://www.opensource.org/licenses/mit-license.php.
"""Bitcoin test framework primitive and message structures

CBlock, CTransaction, CBlockHeader, CTxIn, CTxOut, etc....:
    data structures that should map to corresponding structures in
    bitcoin/primitives

msg_block, msg_tx, msg_headers, etc.:
    data structures that represent network messages

ser_*, deser_*: functions that handle serialization/deserialization.

Classes use __slots__ to ensure extraneous attributes aren't accidentally added
by tests, compromising their intended effect.
"""
from codecs import encode
import copy
import hashlib
from io import BytesIO
import random
import socket
import struct
import time

from test_framework.siphash import siphash256
<<<<<<< HEAD
from test_framework.util import hex_str_to_bytes, bytes_to_hex_str
=======
from test_framework.util import hex_str_to_bytes, bytes_to_hex_str, assert_equal
>>>>>>> 9e306671
from test_framework.qtumconfig import INITIAL_HASH_STATE_ROOT, INITIAL_HASH_UTXO_ROOT

MIN_VERSION_SUPPORTED = 60001
MY_VERSION = 70016  # past bip-31 for ping/pong
MY_SUBVERSION = b"/python-mininode-tester:0.0.3/"
MY_RELAY = 1 # from version 70001 onwards, fRelay should be appended to version messages (BIP37)

MAX_LOCATOR_SZ = 101
MAX_BLOCK_BASE_SIZE = 1000000

COIN = 100000000  # 1 btc in satoshis

BIP125_SEQUENCE_NUMBER = 0xfffffffd  # Sequence number that is BIP 125 opt-in and BIP 68-opt-out

NODE_NETWORK = (1 << 0)
# NODE_GETUTXO = (1 << 1)
NODE_BLOOM = (1 << 2)
NODE_WITNESS = (1 << 3)
NODE_NETWORK_LIMITED = (1 << 10)

MSG_TX = 1
MSG_BLOCK = 2
MSG_WITNESS_FLAG = 1 << 30
MSG_TYPE_MASK = 0xffffffff >> 2

# Serialization/deserialization tools
def sha256(s):
    return hashlib.new('sha256', s).digest()

def hash256(s):
    return sha256(sha256(s))

def ser_compact_size(l):
    r = b""
    if l < 253:
        r = struct.pack("B", l)
    elif l < 0x10000:
        r = struct.pack("<BH", 253, l)
    elif l < 0x100000000:
        r = struct.pack("<BI", 254, l)
    else:
        r = struct.pack("<BQ", 255, l)
    return r

def deser_compact_size(f):
    nit = struct.unpack("<B", f.read(1))[0]
    if nit == 253:
        nit = struct.unpack("<H", f.read(2))[0]
    elif nit == 254:
        nit = struct.unpack("<I", f.read(4))[0]
    elif nit == 255:
        nit = struct.unpack("<Q", f.read(8))[0]
    return nit

def deser_string(f):
    nit = deser_compact_size(f)
    return f.read(nit)

def ser_string(s):
    return ser_compact_size(len(s)) + s

def deser_uint256(f):
    r = 0
    for i in range(8):
        t = struct.unpack("<I", f.read(4))[0]
        r += t << (i * 32)
    return r


def ser_uint256(u):
    rs = b""
    for i in range(8):
        rs += struct.pack("<I", u & 0xFFFFFFFF)
        u >>= 32
    return rs


def uint256_from_str(s):
    r = 0
    t = struct.unpack("<IIIIIIII", s[:32])
    for i in range(8):
        r += t[i] << (i * 32)
    return r


def uint256_from_compact(c):
    nbytes = (c >> 24) & 0xFF
    v = (c & 0xFFFFFF) << (8 * (nbytes - 3))
    return v


def deser_vector(f, c):
    nit = deser_compact_size(f)
    r = []
    for i in range(nit):
        t = c()
        t.deserialize(f)
        r.append(t)
    return r


# ser_function_name: Allow for an alternate serialization function on the
# entries in the vector (we use this for serializing the vector of transactions
# for a witness block).
def ser_vector(l, ser_function_name=None):
    r = ser_compact_size(len(l))
    for i in l:
        if ser_function_name:
            r += getattr(i, ser_function_name)()
        else:
            r += i.serialize()
    return r


def deser_uint256_vector(f):
    nit = deser_compact_size(f)
    r = []
    for i in range(nit):
        t = deser_uint256(f)
        r.append(t)
    return r


def ser_uint256_vector(l):
    r = ser_compact_size(len(l))
    for i in l:
        r += ser_uint256(i)
    return r


def deser_string_vector(f):
    nit = deser_compact_size(f)
    r = []
    for i in range(nit):
        t = deser_string(f)
        r.append(t)
    return r


def ser_string_vector(l):
    r = ser_compact_size(len(l))
    for sv in l:
        r += ser_string(sv)
    return r


# Deserialize from a hex string representation (eg from RPC)
def FromHex(obj, hex_string):
    obj.deserialize(BytesIO(hex_str_to_bytes(hex_string)))
    return obj

# Convert a binary-serializable object to hex (eg for submission via RPC)
def ToHex(obj):
    return bytes_to_hex_str(obj.serialize())

# Objects that map to bitcoind objects, which can be serialized/deserialized


class CAddress:
    __slots__ = ("ip", "nServices", "pchReserved", "port", "time")

    def __init__(self):
        self.time = 0
        self.nServices = 1
        self.pchReserved = b"\x00" * 10 + b"\xff" * 2
        self.ip = "0.0.0.0"
        self.port = 0

    def deserialize(self, f, with_time=True):
        if with_time:
            self.time = struct.unpack("<i", f.read(4))[0]
        self.nServices = struct.unpack("<Q", f.read(8))[0]
        self.pchReserved = f.read(12)
        self.ip = socket.inet_ntoa(f.read(4))
        self.port = struct.unpack(">H", f.read(2))[0]

    def serialize(self, with_time=True):
        r = b""
        if with_time:
            r += struct.pack("<i", self.time)
        r += struct.pack("<Q", self.nServices)
        r += self.pchReserved
        r += socket.inet_aton(self.ip)
        r += struct.pack(">H", self.port)
        return r

    def __repr__(self):
        return "CAddress(nServices=%i ip=%s port=%i)" % (self.nServices,
                                                         self.ip, self.port)


class CInv:
    __slots__ = ("hash", "type")

    typemap = {
        0: "Error",
        1: "TX",
        2: "Block",
        1|MSG_WITNESS_FLAG: "WitnessTx",
        2|MSG_WITNESS_FLAG : "WitnessBlock",
        4: "CompactBlock"
    }

    def __init__(self, t=0, h=0):
        self.type = t
        self.hash = h

    def deserialize(self, f):
        self.type = struct.unpack("<i", f.read(4))[0]
        self.hash = deser_uint256(f)

    def serialize(self):
        r = b""
        r += struct.pack("<i", self.type)
        r += ser_uint256(self.hash)
        return r

    def __repr__(self):
        return "CInv(type=%s hash=%064x)" \
            % (self.typemap[self.type], self.hash)


class CBlockLocator:
    __slots__ = ("nVersion", "vHave")

    def __init__(self):
        self.nVersion = MY_VERSION
        self.vHave = []

    def deserialize(self, f):
        self.nVersion = struct.unpack("<i", f.read(4))[0]
        self.vHave = deser_uint256_vector(f)

    def serialize(self):
        r = b""
        r += struct.pack("<i", self.nVersion)
        r += ser_uint256_vector(self.vHave)
        return r

    def __repr__(self):
        return "CBlockLocator(nVersion=%i vHave=%s)" \
            % (self.nVersion, repr(self.vHave))


class COutPoint:
    __slots__ = ("hash", "n")

    def __init__(self, hash=0, n=0):
        self.hash = hash
        self.n = n

    def deserialize(self, f):
        self.hash = deser_uint256(f)
        self.n = struct.unpack("<I", f.read(4))[0]

    def serialize(self):
        r = b""
        r += ser_uint256(self.hash)
        r += struct.pack("<I", self.n)
        return r

    def __repr__(self):
        return "COutPoint(hash=%064x n=%i)" % (self.hash, self.n)


class CTxIn:
    __slots__ = ("nSequence", "prevout", "scriptSig")

    def __init__(self, outpoint=None, scriptSig=b"", nSequence=0):
        if outpoint is None:
            self.prevout = COutPoint()
        else:
            self.prevout = outpoint
        self.scriptSig = scriptSig
        self.nSequence = nSequence

    def deserialize(self, f):
        self.prevout = COutPoint()
        self.prevout.deserialize(f)
        self.scriptSig = deser_string(f)
        self.nSequence = struct.unpack("<I", f.read(4))[0]

    def serialize(self):
        r = b""
        r += self.prevout.serialize()
        r += ser_string(self.scriptSig)
        r += struct.pack("<I", self.nSequence)
        return r

    def __repr__(self):
        return "CTxIn(prevout=%s scriptSig=%s nSequence=%i)" \
            % (repr(self.prevout), bytes_to_hex_str(self.scriptSig),
               self.nSequence)


class CTxOut:
    __slots__ = ("nValue", "scriptPubKey")

    def __init__(self, nValue=0, scriptPubKey=b""):
        self.nValue = nValue
        self.scriptPubKey = scriptPubKey

    def deserialize(self, f):
        self.nValue = struct.unpack("<q", f.read(8))[0]
        self.scriptPubKey = deser_string(f)

    def serialize(self):
        r = b""
        r += struct.pack("<q", self.nValue)
        r += ser_string(self.scriptPubKey)
        return r

    def __repr__(self):
        return "CTxOut(nValue=%i.%08i scriptPubKey=%s)" \
            % (self.nValue // COIN, self.nValue % COIN,
               bytes_to_hex_str(self.scriptPubKey))


class CScriptWitness:
    __slots__ = ("stack",)

    def __init__(self):
        # stack is a vector of strings
        self.stack = []

    def __repr__(self):
        return "CScriptWitness(%s)" % \
               (",".join([bytes_to_hex_str(x) for x in self.stack]))

    def is_null(self):
        if self.stack:
            return False
        return True


class CTxInWitness:
    __slots__ = ("scriptWitness",)

    def __init__(self):
        self.scriptWitness = CScriptWitness()

    def deserialize(self, f):
        self.scriptWitness.stack = deser_string_vector(f)

    def serialize(self):
        return ser_string_vector(self.scriptWitness.stack)

    def __repr__(self):
        return repr(self.scriptWitness)

    def is_null(self):
        return self.scriptWitness.is_null()


class CTxWitness:
    __slots__ = ("vtxinwit",)

    def __init__(self):
        self.vtxinwit = []

    def deserialize(self, f):
        for i in range(len(self.vtxinwit)):
            self.vtxinwit[i].deserialize(f)

    def serialize(self):
        r = b""
        # This is different than the usual vector serialization --
        # we omit the length of the vector, which is required to be
        # the same length as the transaction's vin vector.
        for x in self.vtxinwit:
            r += x.serialize()
        return r

    def __repr__(self):
        return "CTxWitness(%s)" % \
               (';'.join([repr(x) for x in self.vtxinwit]))

    def is_null(self):
        for x in self.vtxinwit:
            if not x.is_null():
                return False
        return True


class CTransaction:
    __slots__ = ("hash", "nLockTime", "nVersion", "sha256", "vin", "vout",
                 "wit")

    def __init__(self, tx=None):
        if tx is None:
            self.nVersion = 1
            self.vin = []
            self.vout = []
            self.wit = CTxWitness()
            self.nLockTime = 0
            self.sha256 = None
            self.hash = None
        else:
            self.nVersion = tx.nVersion
            self.vin = copy.deepcopy(tx.vin)
            self.vout = copy.deepcopy(tx.vout)
            self.nLockTime = tx.nLockTime
            self.sha256 = tx.sha256
            self.hash = tx.hash
            self.wit = copy.deepcopy(tx.wit)

    def deserialize(self, f):
        self.nVersion = struct.unpack("<i", f.read(4))[0]
        self.vin = deser_vector(f, CTxIn)
        flags = 0
        if len(self.vin) == 0:
            flags = struct.unpack("<B", f.read(1))[0]
            # Not sure why flags can't be zero, but this
            # matches the implementation in bitcoind
            if (flags != 0):
                self.vin = deser_vector(f, CTxIn)
                self.vout = deser_vector(f, CTxOut)
        else:
            self.vout = deser_vector(f, CTxOut)
        if flags != 0:
            self.wit.vtxinwit = [CTxInWitness() for i in range(len(self.vin))]
            self.wit.deserialize(f)
        else:
            self.wit = CTxWitness()
        self.nLockTime = struct.unpack("<I", f.read(4))[0]
        self.sha256 = None
        self.hash = None

    def serialize_without_witness(self):
        r = b""
        r += struct.pack("<i", self.nVersion)
        r += ser_vector(self.vin)
        r += ser_vector(self.vout)
        r += struct.pack("<I", self.nLockTime)
        return r

    # Only serialize with witness when explicitly called for
    def serialize_with_witness(self):
        flags = 0
        if not self.wit.is_null():
            flags |= 1
        r = b""
        r += struct.pack("<i", self.nVersion)
        if flags:
            dummy = []
            r += ser_vector(dummy)
            r += struct.pack("<B", flags)
        r += ser_vector(self.vin)
        r += ser_vector(self.vout)
        if flags & 1:
            if (len(self.wit.vtxinwit) != len(self.vin)):
                # vtxinwit must have the same length as vin
                self.wit.vtxinwit = self.wit.vtxinwit[:len(self.vin)]
                for i in range(len(self.wit.vtxinwit), len(self.vin)):
                    self.wit.vtxinwit.append(CTxInWitness())
            r += self.wit.serialize()
        r += struct.pack("<I", self.nLockTime)
        return r

    # Regular serialization is with witness -- must explicitly
    # call serialize_without_witness to exclude witness data.
    def serialize(self):
        return self.serialize_with_witness()

    # Recalculate the txid (transaction hash without witness)
    def rehash(self):
        self.sha256 = None
        self.calc_sha256()
        return self.hash

    # We will only cache the serialization without witness in
    # self.sha256 and self.hash -- those are expected to be the txid.
    def calc_sha256(self, with_witness=False):
        if with_witness:
            # Don't cache the result, just return it
            return uint256_from_str(hash256(self.serialize_with_witness()))

        if self.sha256 is None:
            self.sha256 = uint256_from_str(hash256(self.serialize_without_witness()))
        self.hash = encode(hash256(self.serialize_without_witness())[::-1], 'hex_codec').decode('ascii')

    def is_valid(self):
        self.calc_sha256()
        for tout in self.vout:
            if tout.nValue < 0 or tout.nValue > 21000000 * COIN:
                return False
        return True

    def __repr__(self):
        return "CTransaction(nVersion=%i vin=%s vout=%s wit=%s nLockTime=%i)" \
            % (self.nVersion, repr(self.vin), repr(self.vout), repr(self.wit), self.nLockTime)


class CBlockHeader(object):
<<<<<<< HEAD
=======
    __slots__ = ("hash", "hashMerkleRoot", "hashPrevBlock", "nBits", "nNonce",
                 "nTime", "nVersion", "sha256")

>>>>>>> 9e306671
    def __init__(self, header=None):
        if header is None:
            self.set_null()
        else:
            self.nVersion = header.nVersion
            self.hashPrevBlock = header.hashPrevBlock
            self.hashMerkleRoot = header.hashMerkleRoot
            self.nTime = header.nTime
            self.nBits = header.nBits
            self.nNonce = header.nNonce
            self.hashStateRoot = header.hashStateRoot
            self.hashUTXORoot = header.hashUTXORoot
            self.prevoutStake = header.prevoutStake
            self.vchBlockSig = header.vchBlockSig

            self.sha256 = header.sha256
            self.hash = header.hash
            self.calc_sha256()

    def set_null(self):
        self.nVersion = 4
        self.hashPrevBlock = 0
        self.hashMerkleRoot = 0
        self.nTime = 0
        self.nBits = 0
        self.nNonce = 0
        self.hashStateRoot = INITIAL_HASH_STATE_ROOT
        self.hashUTXORoot = INITIAL_HASH_UTXO_ROOT
        self.prevoutStake = COutPoint(0, 0xffffffff)
        self.vchBlockSig = b""

        self.sha256 = None
        self.hash = None

    def deserialize(self, f):
        self.nVersion = struct.unpack("<i", f.read(4))[0]
        self.hashPrevBlock = deser_uint256(f)
        self.hashMerkleRoot = deser_uint256(f)
        self.nTime = struct.unpack("<I", f.read(4))[0]
        self.nBits = struct.unpack("<I", f.read(4))[0]
        self.nNonce = struct.unpack("<I", f.read(4))[0]
        self.hashStateRoot = deser_uint256(f)
        self.hashUTXORoot = deser_uint256(f)
        self.prevoutStake = COutPoint()
        self.prevoutStake.deserialize(f)
        self.vchBlockSig = deser_string(f)

        self.sha256 = None
        self.hash = None

    def serialize(self):
        r = b""
        r += struct.pack("<i", self.nVersion)
        r += ser_uint256(self.hashPrevBlock)
        r += ser_uint256(self.hashMerkleRoot)
        r += struct.pack("<I", self.nTime)
        r += struct.pack("<I", self.nBits)
        r += struct.pack("<I", self.nNonce)
        r += ser_uint256(self.hashStateRoot)
        r += ser_uint256(self.hashUTXORoot)
        r += self.prevoutStake.serialize() if self.prevoutStake else COutPoint(0, 0xffffffff).serialize()
        r += ser_string(self.vchBlockSig)
        return r

    def calc_sha256(self):
        if self.sha256 is None:
            r = b""
            r += struct.pack("<i", self.nVersion)
            r += ser_uint256(self.hashPrevBlock)
            r += ser_uint256(self.hashMerkleRoot)
            r += struct.pack("<I", self.nTime)
            r += struct.pack("<I", self.nBits)
            r += struct.pack("<I", self.nNonce)
            r += ser_uint256(self.hashStateRoot)
            r += ser_uint256(self.hashUTXORoot)
            r += self.prevoutStake.serialize() if self.prevoutStake else COutPoint(0, 0xffffffff).serialize()
            r += ser_string(self.vchBlockSig)
            self.sha256 = uint256_from_str(hash256(r))
            self.hash = encode(hash256(r)[::-1], 'hex_codec').decode('ascii')

    def rehash(self):
        self.sha256 = None
        self.calc_sha256()
        return self.sha256

    def is_pos(self):
        return self.prevoutStake and (self.prevoutStake.hash != 0 or self.prevoutStake.n != 0xffffffff)

    def solve_stake(self, stakeModifier, prevouts):
        target = uint256_from_compact(self.nBits)
        for prevout, nValue, txBlockTime in prevouts:
            data = b""
            data += ser_uint256(stakeModifier)
            data += struct.pack("<I", txBlockTime)
            data += prevout.serialize()
            data += struct.pack("<I", self.nTime)
            posHash = uint256_from_str(hash256(data))
            if posHash <= target:
                self.prevoutStake = prevout
                return True
        return False

    def __repr__(self):
        return "CBlockHeader(nVersion=%i hashPrevBlock=%064x hashMerkleRoot=%064x nTime=%s nBits=%08x nNonce=%08x)" \
            % (self.nVersion, self.hashPrevBlock, self.hashMerkleRoot,
               time.ctime(self.nTime), self.nBits, self.nNonce)

BLOCK_HEADER_SIZE = len(CBlockHeader().serialize())
assert_equal(BLOCK_HEADER_SIZE, 80)

class CBlock(CBlockHeader):
    __slots__ = ("vtx",)

    def __init__(self, header=None):
        super(CBlock, self).__init__(header)
        self.vtx = []

    def deserialize(self, f):
        super(CBlock, self).deserialize(f)
        self.vtx = deser_vector(f, CTransaction)

    def serialize(self, with_witness=False):
        r = b""
        r += super(CBlock, self).serialize()
        if with_witness:
            r += ser_vector(self.vtx, "serialize_with_witness")
        else:
            r += ser_vector(self.vtx, "serialize_without_witness")
        return r

    # Calculate the merkle root given a vector of transaction hashes
    @classmethod
    def get_merkle_root(cls, hashes):
        while len(hashes) > 1:
            newhashes = []
            for i in range(0, len(hashes), 2):
                i2 = min(i+1, len(hashes)-1)
                newhashes.append(hash256(hashes[i] + hashes[i2]))
            hashes = newhashes
        return uint256_from_str(hashes[0])

    def calc_merkle_root(self):
        hashes = []
        for tx in self.vtx:
            tx.calc_sha256()
            hashes.append(ser_uint256(tx.sha256))
        return self.get_merkle_root(hashes)

    def calc_witness_merkle_root(self, is_pos=False):
        # For witness root purposes, the hash of the
        # coinbase, with witness, is defined to be 0...0
        if is_pos:
            hashes = [ser_uint256(0), ser_uint256(0)]
            hashes_start_index = 2
        else:
            hashes = [ser_uint256(0)]
            hashes_start_index = 1

        for tx in self.vtx[hashes_start_index:]:
            # Calculate the hashes with witness data
            hashes.append(ser_uint256(tx.calc_sha256(True)))

        return self.get_merkle_root(hashes)

    def is_valid(self):
        self.calc_sha256()
        target = uint256_from_compact(self.nBits)
        if self.sha256 > target:
            return False
        for tx in self.vtx:
            if not tx.is_valid():
                return False
        if self.calc_merkle_root() != self.hashMerkleRoot:
            return False
        return True

    def solve(self):
        self.rehash()
        target = uint256_from_compact(self.nBits)
        while self.sha256 > target:
            self.nNonce += 1
            self.rehash()

    def sign_block(self, key, low_s=True):
        data = b""
        data += struct.pack("<i", self.nVersion)
        data += ser_uint256(self.hashPrevBlock)
        data += ser_uint256(self.hashMerkleRoot)
        data += struct.pack("<I", self.nTime)
        data += struct.pack("<I", self.nBits)
        data += struct.pack("<I", self.nNonce)
        data += ser_uint256(self.hashStateRoot)
        data += ser_uint256(self.hashUTXORoot)
        data += self.prevoutStake.serialize()
        sha256NoSig = hash256(data)
        self.vchBlockSig = key.sign(sha256NoSig, low_s=low_s)

    def __repr__(self):
        return "CBlock(nVersion=%i hashPrevBlock=%064x hashMerkleRoot=%064x nTime=%s nBits=%08x nNonce=%08x vtx=%s)" \
            % (self.nVersion, self.hashPrevBlock, self.hashMerkleRoot,
               time.ctime(self.nTime), self.nBits, self.nNonce, repr(self.vtx))


<<<<<<< HEAD

class PrefilledTransaction():
=======
class PrefilledTransaction:
    __slots__ = ("index", "tx")

>>>>>>> 9e306671
    def __init__(self, index=0, tx = None):
        self.index = index
        self.tx = tx

    def deserialize(self, f):
        self.index = deser_compact_size(f)
        self.tx = CTransaction()
        self.tx.deserialize(f)

    def serialize(self, with_witness=True):
        r = b""
        r += ser_compact_size(self.index)
        if with_witness:
            r += self.tx.serialize_with_witness()
        else:
            r += self.tx.serialize_without_witness()
        return r

    def serialize_without_witness(self):
        return self.serialize(with_witness=False)

    def serialize_with_witness(self):
        return self.serialize(with_witness=True)

    def __repr__(self):
        return "PrefilledTransaction(index=%d, tx=%s)" % (self.index, repr(self.tx))


# This is what we send on the wire, in a cmpctblock message.
class P2PHeaderAndShortIDs:
    __slots__ = ("header", "nonce", "prefilled_txn", "prefilled_txn_length",
                 "shortids", "shortids_length")

    def __init__(self):
        self.header = CBlockHeader()
        self.nonce = 0
        self.shortids_length = 0
        self.shortids = []
        self.prefilled_txn_length = 0
        self.prefilled_txn = []

    def deserialize(self, f):
        self.header.deserialize(f)
        self.nonce = struct.unpack("<Q", f.read(8))[0]
        self.shortids_length = deser_compact_size(f)
        for i in range(self.shortids_length):
            # shortids are defined to be 6 bytes in the spec, so append
            # two zero bytes and read it in as an 8-byte number
            self.shortids.append(struct.unpack("<Q", f.read(6) + b'\x00\x00')[0])
        self.prefilled_txn = deser_vector(f, PrefilledTransaction)
        self.prefilled_txn_length = len(self.prefilled_txn)

    # When using version 2 compact blocks, we must serialize with_witness.
    def serialize(self, with_witness=False):
        r = b""
        r += self.header.serialize()
        r += struct.pack("<Q", self.nonce)
        r += ser_compact_size(self.shortids_length)
        for x in self.shortids:
            # We only want the first 6 bytes
            r += struct.pack("<Q", x)[0:6]
        if with_witness:
            r += ser_vector(self.prefilled_txn, "serialize_with_witness")
        else:
            r += ser_vector(self.prefilled_txn, "serialize_without_witness")
        return r

    def __repr__(self):
        return "P2PHeaderAndShortIDs(header=%s, nonce=%d, shortids_length=%d, shortids=%s, prefilled_txn_length=%d, prefilledtxn=%s" % (repr(self.header), self.nonce, self.shortids_length, repr(self.shortids), self.prefilled_txn_length, repr(self.prefilled_txn))


# P2P version of the above that will use witness serialization (for compact
# block version 2)
class P2PHeaderAndShortWitnessIDs(P2PHeaderAndShortIDs):
    __slots__ = ()
    def serialize(self):
        return super(P2PHeaderAndShortWitnessIDs, self).serialize(with_witness=True)

# Calculate the BIP 152-compact blocks shortid for a given transaction hash
def calculate_shortid(k0, k1, tx_hash):
    expected_shortid = siphash256(k0, k1, tx_hash)
    expected_shortid &= 0x0000ffffffffffff
    return expected_shortid


# This version gets rid of the array lengths, and reinterprets the differential
# encoding into indices that can be used for lookup.
class HeaderAndShortIDs:
    __slots__ = ("header", "nonce", "prefilled_txn", "shortids", "use_witness")

    def __init__(self, p2pheaders_and_shortids = None):
        self.header = CBlockHeader()
        self.nonce = 0
        self.shortids = []
        self.prefilled_txn = []
        self.use_witness = False

        if p2pheaders_and_shortids is not None:
            self.header = p2pheaders_and_shortids.header
            self.nonce = p2pheaders_and_shortids.nonce
            self.shortids = p2pheaders_and_shortids.shortids
            last_index = -1
            for x in p2pheaders_and_shortids.prefilled_txn:
                self.prefilled_txn.append(PrefilledTransaction(x.index + last_index + 1, x.tx))
                last_index = self.prefilled_txn[-1].index

    def to_p2p(self):
        if self.use_witness:
            ret = P2PHeaderAndShortWitnessIDs()
        else:
            ret = P2PHeaderAndShortIDs()
        ret.header = self.header
        ret.nonce = self.nonce
        ret.shortids_length = len(self.shortids)
        ret.shortids = self.shortids
        ret.prefilled_txn_length = len(self.prefilled_txn)
        ret.prefilled_txn = []
        last_index = -1
        for x in self.prefilled_txn:
            ret.prefilled_txn.append(PrefilledTransaction(x.index - last_index - 1, x.tx))
            last_index = x.index
        return ret

    def get_siphash_keys(self):
        header_nonce = self.header.serialize()
        header_nonce += struct.pack("<Q", self.nonce)
        hash_header_nonce_as_str = sha256(header_nonce)
        key0 = struct.unpack("<Q", hash_header_nonce_as_str[0:8])[0]
        key1 = struct.unpack("<Q", hash_header_nonce_as_str[8:16])[0]
        return [ key0, key1 ]

    # Version 2 compact blocks use wtxid in shortids (rather than txid)
    def initialize_from_block(self, block, nonce=0, prefill_list = [0], use_witness = False):
        self.header = CBlockHeader(block)
        self.nonce = nonce
        self.prefilled_txn = [ PrefilledTransaction(i, block.vtx[i]) for i in prefill_list ]
        self.shortids = []
        self.use_witness = use_witness
        [k0, k1] = self.get_siphash_keys()
        for i in range(len(block.vtx)):
            if i not in prefill_list:
                tx_hash = block.vtx[i].sha256
                if use_witness:
                    tx_hash = block.vtx[i].calc_sha256(with_witness=True)
                self.shortids.append(calculate_shortid(k0, k1, tx_hash))

    def __repr__(self):
        return "HeaderAndShortIDs(header=%s, nonce=%d, shortids=%s, prefilledtxn=%s" % (repr(self.header), self.nonce, repr(self.shortids), repr(self.prefilled_txn))


class BlockTransactionsRequest:
    __slots__ = ("blockhash", "indexes")

    def __init__(self, blockhash=0, indexes = None):
        self.blockhash = blockhash
        self.indexes = indexes if indexes is not None else []

    def deserialize(self, f):
        self.blockhash = deser_uint256(f)
        indexes_length = deser_compact_size(f)
        for i in range(indexes_length):
            self.indexes.append(deser_compact_size(f))

    def serialize(self):
        r = b""
        r += ser_uint256(self.blockhash)
        r += ser_compact_size(len(self.indexes))
        for x in self.indexes:
            r += ser_compact_size(x)
        return r

    # helper to set the differentially encoded indexes from absolute ones
    def from_absolute(self, absolute_indexes):
        self.indexes = []
        last_index = -1
        for x in absolute_indexes:
            self.indexes.append(x-last_index-1)
            last_index = x

    def to_absolute(self):
        absolute_indexes = []
        last_index = -1
        for x in self.indexes:
            absolute_indexes.append(x+last_index+1)
            last_index = absolute_indexes[-1]
        return absolute_indexes

    def __repr__(self):
        return "BlockTransactionsRequest(hash=%064x indexes=%s)" % (self.blockhash, repr(self.indexes))


class BlockTransactions:
    __slots__ = ("blockhash", "transactions")

    def __init__(self, blockhash=0, transactions = None):
        self.blockhash = blockhash
        self.transactions = transactions if transactions is not None else []

    def deserialize(self, f):
        self.blockhash = deser_uint256(f)
        self.transactions = deser_vector(f, CTransaction)

    def serialize(self, with_witness=True):
        r = b""
        r += ser_uint256(self.blockhash)
        if with_witness:
            r += ser_vector(self.transactions, "serialize_with_witness")
        else:
            r += ser_vector(self.transactions, "serialize_without_witness")
        return r

    def __repr__(self):
        return "BlockTransactions(hash=%064x transactions=%s)" % (self.blockhash, repr(self.transactions))


class CPartialMerkleTree:
    __slots__ = ("nTransactions", "vBits", "vHash")

    def __init__(self):
        self.nTransactions = 0
        self.vHash = []
        self.vBits = []

    def deserialize(self, f):
        self.nTransactions = struct.unpack("<i", f.read(4))[0]
        self.vHash = deser_uint256_vector(f)
        vBytes = deser_string(f)
        self.vBits = []
        for i in range(len(vBytes) * 8):
            self.vBits.append(vBytes[i//8] & (1 << (i % 8)) != 0)

    def serialize(self):
        r = b""
        r += struct.pack("<i", self.nTransactions)
        r += ser_uint256_vector(self.vHash)
        vBytesArray = bytearray([0x00] * ((len(self.vBits) + 7)//8))
        for i in range(len(self.vBits)):
            vBytesArray[i // 8] |= self.vBits[i] << (i % 8)
        r += ser_string(bytes(vBytesArray))
        return r

    def __repr__(self):
        return "CPartialMerkleTree(nTransactions=%d, vHash=%s, vBits=%s)" % (self.nTransactions, repr(self.vHash), repr(self.vBits))


class CMerkleBlock:
    __slots__ = ("header", "txn")

    def __init__(self):
        self.header = CBlockHeader()
        self.txn = CPartialMerkleTree()

    def deserialize(self, f):
        self.header.deserialize(f)
        self.txn.deserialize(f)

    def serialize(self):
        r = b""
        r += self.header.serialize()
        r += self.txn.serialize()
        return r

    def __repr__(self):
        return "CMerkleBlock(header=%s, txn=%s)" % (repr(self.header), repr(self.txn))


# Objects that correspond to messages on the wire
class msg_version:
    __slots__ = ("addrFrom", "addrTo", "nNonce", "nRelay", "nServices",
                 "nStartingHeight", "nTime", "nVersion", "strSubVer")
    command = b"version"

    def __init__(self):
        self.nVersion = MY_VERSION
        self.nServices = NODE_NETWORK | NODE_WITNESS
        self.nTime = int(time.time())
        self.addrTo = CAddress()
        self.addrFrom = CAddress()
        self.nNonce = random.getrandbits(64)
        self.strSubVer = MY_SUBVERSION
        self.nStartingHeight = -1
        self.nRelay = MY_RELAY

    def deserialize(self, f):
        self.nVersion = struct.unpack("<i", f.read(4))[0]
        self.nServices = struct.unpack("<Q", f.read(8))[0]
        self.nTime = struct.unpack("<q", f.read(8))[0]
        self.addrTo = CAddress()
        self.addrTo.deserialize(f, False)

        self.addrFrom = CAddress()
        self.addrFrom.deserialize(f, False)
        self.nNonce = struct.unpack("<Q", f.read(8))[0]
        self.strSubVer = deser_string(f)

        self.nStartingHeight = struct.unpack("<i", f.read(4))[0]

        if self.nVersion >= 70001:
            # Relay field is optional for version 70001 onwards
            try:
                self.nRelay = struct.unpack("<b", f.read(1))[0]
            except:
                self.nRelay = 0
        else:
            self.nRelay = 0

    def serialize(self):
        r = b""
        r += struct.pack("<i", self.nVersion)
        r += struct.pack("<Q", self.nServices)
        r += struct.pack("<q", self.nTime)
        r += self.addrTo.serialize(False)
        r += self.addrFrom.serialize(False)
        r += struct.pack("<Q", self.nNonce)
        r += ser_string(self.strSubVer)
        r += struct.pack("<i", self.nStartingHeight)
        r += struct.pack("<b", self.nRelay)
        return r

    def __repr__(self):
        return 'msg_version(nVersion=%i nServices=%i nTime=%s addrTo=%s addrFrom=%s nNonce=0x%016X strSubVer=%s nStartingHeight=%i nRelay=%i)' \
            % (self.nVersion, self.nServices, time.ctime(self.nTime),
               repr(self.addrTo), repr(self.addrFrom), self.nNonce,
               self.strSubVer, self.nStartingHeight, self.nRelay)


class msg_verack:
    __slots__ = ()
    command = b"verack"

    def __init__(self):
        pass

    def deserialize(self, f):
        pass

    def serialize(self):
        return b""

    def __repr__(self):
        return "msg_verack()"


class msg_addr:
    __slots__ = ("addrs",)
    command = b"addr"

    def __init__(self):
        self.addrs = []

    def deserialize(self, f):
        self.addrs = deser_vector(f, CAddress)

    def serialize(self):
        return ser_vector(self.addrs)

    def __repr__(self):
        return "msg_addr(addrs=%s)" % (repr(self.addrs))


class msg_inv:
    __slots__ = ("inv",)
    command = b"inv"

    def __init__(self, inv=None):
        if inv is None:
            self.inv = []
        else:
            self.inv = inv

    def deserialize(self, f):
        self.inv = deser_vector(f, CInv)

    def serialize(self):
        return ser_vector(self.inv)

    def __repr__(self):
        return "msg_inv(inv=%s)" % (repr(self.inv))


class msg_getdata:
    __slots__ = ("inv",)
    command = b"getdata"

    def __init__(self, inv=None):
        self.inv = inv if inv is not None else []

    def deserialize(self, f):
        self.inv = deser_vector(f, CInv)

    def serialize(self):
        return ser_vector(self.inv)

    def __repr__(self):
        return "msg_getdata(inv=%s)" % (repr(self.inv))


class msg_getblocks:
    __slots__ = ("locator", "hashstop")
    command = b"getblocks"

    def __init__(self):
        self.locator = CBlockLocator()
        self.hashstop = 0

    def deserialize(self, f):
        self.locator = CBlockLocator()
        self.locator.deserialize(f)
        self.hashstop = deser_uint256(f)

    def serialize(self):
        r = b""
        r += self.locator.serialize()
        r += ser_uint256(self.hashstop)
        return r

    def __repr__(self):
        return "msg_getblocks(locator=%s hashstop=%064x)" \
            % (repr(self.locator), self.hashstop)


class msg_tx:
    __slots__ = ("tx",)
    command = b"tx"

    def __init__(self, tx=CTransaction()):
        self.tx = tx

    def deserialize(self, f):
        self.tx.deserialize(f)

    def serialize(self):
        return self.tx.serialize_without_witness()

    def __repr__(self):
        return "msg_tx(tx=%s)" % (repr(self.tx))


class msg_witness_tx(msg_tx):
    __slots__ = ()

    def serialize(self):
        return self.tx.serialize_with_witness()


class msg_block:
    __slots__ = ("block",)
    command = b"block"

    def __init__(self, block=None):
        if block is None:
            self.block = CBlock()
        else:
            self.block = block

    def deserialize(self, f):
        self.block.deserialize(f)

    def serialize(self):
        return self.block.serialize(with_witness=False)

    def __repr__(self):
        return "msg_block(block=%s)" % (repr(self.block))


# for cases where a user needs tighter control over what is sent over the wire
# note that the user must supply the name of the command, and the data
class msg_generic:
    __slots__ = ("command", "data")

    def __init__(self, command, data=None):
        self.command = command
        self.data = data

    def serialize(self):
        return self.data

    def __repr__(self):
        return "msg_generic()"


class msg_witness_block(msg_block):
    __slots__ = ()
    def serialize(self):
        r = self.block.serialize(with_witness=True)
        return r


class msg_getaddr:
    __slots__ = ()
    command = b"getaddr"

    def __init__(self):
        pass

    def deserialize(self, f):
        pass

    def serialize(self):
        return b""

    def __repr__(self):
        return "msg_getaddr()"


class msg_ping:
    __slots__ = ("nonce",)
    command = b"ping"

    def __init__(self, nonce=0):
        self.nonce = nonce

    def deserialize(self, f):
        self.nonce = struct.unpack("<Q", f.read(8))[0]

    def serialize(self):
        r = b""
        r += struct.pack("<Q", self.nonce)
        return r

    def __repr__(self):
        return "msg_ping(nonce=%08x)" % self.nonce


class msg_pong:
    __slots__ = ("nonce",)
    command = b"pong"

    def __init__(self, nonce=0):
        self.nonce = nonce

    def deserialize(self, f):
        self.nonce = struct.unpack("<Q", f.read(8))[0]

    def serialize(self):
        r = b""
        r += struct.pack("<Q", self.nonce)
        return r

    def __repr__(self):
        return "msg_pong(nonce=%08x)" % self.nonce


class msg_mempool:
    __slots__ = ()
    command = b"mempool"

    def __init__(self):
        pass

    def deserialize(self, f):
        pass

    def serialize(self):
        return b""

    def __repr__(self):
        return "msg_mempool()"


class msg_notfound:
    __slots__ = ("vec", )
    command = b"notfound"

    def __init__(self, vec=None):
        self.vec = vec or []

    def deserialize(self, f):
        self.vec = deser_vector(f, CInv)

    def serialize(self):
        return ser_vector(self.vec)

    def __repr__(self):
        return "msg_notfound(vec=%s)" % (repr(self.vec))


class msg_sendheaders:
    __slots__ = ()
    command = b"sendheaders"

    def __init__(self):
        pass

    def deserialize(self, f):
        pass

    def serialize(self):
        return b""

    def __repr__(self):
        return "msg_sendheaders()"


# getheaders message has
# number of entries
# vector of hashes
# hash_stop (hash of last desired block header, 0 to get as many as possible)
class msg_getheaders:
    __slots__ = ("hashstop", "locator",)
    command = b"getheaders"

    def __init__(self):
        self.locator = CBlockLocator()
        self.hashstop = 0

    def deserialize(self, f):
        self.locator = CBlockLocator()
        self.locator.deserialize(f)
        self.hashstop = deser_uint256(f)

    def serialize(self):
        r = b""
        r += self.locator.serialize()
        r += ser_uint256(self.hashstop)
        return r

    def __repr__(self):
        return "msg_getheaders(locator=%s, stop=%064x)" \
            % (repr(self.locator), self.hashstop)


# headers message has
# <count> <vector of block headers>
class msg_headers:
    __slots__ = ("headers",)
    command = b"headers"

    def __init__(self, headers=None):
        self.headers = headers if headers is not None else []

    def deserialize(self, f):
        # comment in bitcoind indicates these should be deserialized as blocks
        blocks = deser_vector(f, CBlock)
        for x in blocks:
            self.headers.append(CBlockHeader(x))

    def serialize(self):
        blocks = [CBlock(x) for x in self.headers]
        return ser_vector(blocks)

    def __repr__(self):
        return "msg_headers(headers=%s)" % repr(self.headers)


class msg_reject:
    __slots__ = ("code", "data", "message", "reason")
    command = b"reject"
    REJECT_MALFORMED = 1

    def __init__(self):
        self.message = b""
        self.code = 0
        self.reason = b""
        self.data = 0

    def deserialize(self, f):
        self.message = deser_string(f)
        self.code = struct.unpack("<B", f.read(1))[0]
        self.reason = deser_string(f)
        if (self.code != self.REJECT_MALFORMED and
                (self.message == b"block" or self.message == b"tx")):
            self.data = deser_uint256(f)

    def serialize(self):
        r = ser_string(self.message)
        r += struct.pack("<B", self.code)
        r += ser_string(self.reason)
        if (self.code != self.REJECT_MALFORMED and
                (self.message == b"block" or self.message == b"tx")):
            r += ser_uint256(self.data)
        return r

    def __repr__(self):
        return "msg_reject: %s %d %s [%064x]" \
            % (self.message, self.code, self.reason, self.data)


class msg_feefilter:
    __slots__ = ("feerate",)
    command = b"feefilter"

    def __init__(self, feerate=0):
        self.feerate = feerate

    def deserialize(self, f):
        self.feerate = struct.unpack("<Q", f.read(8))[0]

    def serialize(self):
        r = b""
        r += struct.pack("<Q", self.feerate)
        return r

    def __repr__(self):
        return "msg_feefilter(feerate=%08x)" % self.feerate


class msg_sendcmpct:
    __slots__ = ("announce", "version")
    command = b"sendcmpct"

    def __init__(self):
        self.announce = False
        self.version = 1

    def deserialize(self, f):
        self.announce = struct.unpack("<?", f.read(1))[0]
        self.version = struct.unpack("<Q", f.read(8))[0]

    def serialize(self):
        r = b""
        r += struct.pack("<?", self.announce)
        r += struct.pack("<Q", self.version)
        return r

    def __repr__(self):
        return "msg_sendcmpct(announce=%s, version=%lu)" % (self.announce, self.version)


class msg_cmpctblock:
    __slots__ = ("header_and_shortids",)
    command = b"cmpctblock"

    def __init__(self, header_and_shortids = None):
        self.header_and_shortids = header_and_shortids

    def deserialize(self, f):
        self.header_and_shortids = P2PHeaderAndShortIDs()
        self.header_and_shortids.deserialize(f)

    def serialize(self):
        r = b""
        r += self.header_and_shortids.serialize()
        return r

    def __repr__(self):
        return "msg_cmpctblock(HeaderAndShortIDs=%s)" % repr(self.header_and_shortids)


class msg_getblocktxn:
    __slots__ = ("block_txn_request",)
    command = b"getblocktxn"

    def __init__(self):
        self.block_txn_request = None

    def deserialize(self, f):
        self.block_txn_request = BlockTransactionsRequest()
        self.block_txn_request.deserialize(f)

    def serialize(self):
        r = b""
        r += self.block_txn_request.serialize()
        return r

    def __repr__(self):
        return "msg_getblocktxn(block_txn_request=%s)" % (repr(self.block_txn_request))


class msg_blocktxn:
    __slots__ = ("block_transactions",)
    command = b"blocktxn"

    def __init__(self):
        self.block_transactions = BlockTransactions()

    def deserialize(self, f):
        self.block_transactions.deserialize(f)

    def serialize(self):
        r = b""
        r += self.block_transactions.serialize(with_witness=False)
        return r

    def __repr__(self):
        return "msg_blocktxn(block_transactions=%s)" % (repr(self.block_transactions))


class msg_witness_blocktxn(msg_blocktxn):
    __slots__ = ()

    def serialize(self):
        r = b""
        r += self.block_transactions.serialize(with_witness=True)
        return r<|MERGE_RESOLUTION|>--- conflicted
+++ resolved
@@ -28,11 +28,7 @@
 import time
 
 from test_framework.siphash import siphash256
-<<<<<<< HEAD
-from test_framework.util import hex_str_to_bytes, bytes_to_hex_str
-=======
 from test_framework.util import hex_str_to_bytes, bytes_to_hex_str, assert_equal
->>>>>>> 9e306671
 from test_framework.qtumconfig import INITIAL_HASH_STATE_ROOT, INITIAL_HASH_UTXO_ROOT
 
 MIN_VERSION_SUPPORTED = 60001
@@ -527,12 +523,9 @@
 
 
 class CBlockHeader(object):
-<<<<<<< HEAD
-=======
     __slots__ = ("hash", "hashMerkleRoot", "hashPrevBlock", "nBits", "nNonce",
                  "nTime", "nVersion", "sha256")
 
->>>>>>> 9e306671
     def __init__(self, header=None):
         if header is None:
             self.set_null()
@@ -736,14 +729,9 @@
                time.ctime(self.nTime), self.nBits, self.nNonce, repr(self.vtx))
 
 
-<<<<<<< HEAD
-
-class PrefilledTransaction():
-=======
 class PrefilledTransaction:
     __slots__ = ("index", "tx")
 
->>>>>>> 9e306671
     def __init__(self, index=0, tx = None):
         self.index = index
         self.tx = tx
