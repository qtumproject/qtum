--- conflicted
+++ resolved
@@ -257,28 +257,7 @@
 
         config = self.config
 
-<<<<<<< HEAD
-        fname_bitcoind = os.path.join(
-            config["environment"]["BUILDDIR"],
-            "src",
-            "qtumd" + config["environment"]["EXEEXT"],
-        )
-        fname_bitcoincli = os.path.join(
-            config["environment"]["BUILDDIR"],
-            "src",
-            "qtum-cli" + config["environment"]["EXEEXT"],
-        )
-        fname_bitcoinutil = os.path.join(
-            config["environment"]["BUILDDIR"],
-            "src",
-            "qtum-util" + config["environment"]["EXEEXT"],
-        )
-        self.options.bitcoind = os.getenv("BITCOIND", default=fname_bitcoind)
-        self.options.bitcoincli = os.getenv("BITCOINCLI", default=fname_bitcoincli)
-        self.options.bitcoinutil = os.getenv("BITCOINUTIL", default=fname_bitcoinutil)
-=======
         self.set_binary_paths()
->>>>>>> 86d0551a
 
         os.environ['PATH'] = os.pathsep.join([
             os.path.join(config['environment']['BUILDDIR'], 'src'),
@@ -855,7 +834,7 @@
                 self.generatetoaddress(
                     cache_node,
                     nblocks=25 if i != 7 else 24,
-                    address=gen_addresses[i % len(gen_addresses)]
+                    address=gen_addresses[i % len(gen_addresses)],
                 )
             for i in range(4):
                 generatesynchronized(self.nodes[0], COINBASE_MATURITY // 4 if i != 3 else (COINBASE_MATURITY // 4) - 1, TestNode.PRIV_KEYS[i % 4].address, self.nodes)
