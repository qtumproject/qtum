#!/usr/bin/env python3
# Copyright (c) 2014-2022 The Bitcoin Core developers
# Distributed under the MIT software license, see the accompanying
# file COPYING or http://www.opensource.org/licenses/mit-license.php.
"""Base class for RPC testing."""

import configparser
from enum import Enum
import argparse
import logging
import os
import platform
import pdb
import random
import re
import shutil
import subprocess
import sys
import tempfile
import time

from typing import List
from .address import create_deterministic_address_bcrt1_p2tr_op_true
from .authproxy import JSONRPCException
from . import coverage
from .p2p import NetworkThread
from .test_node import TestNode
from .util import (
    MAX_NODES,
    PortSeed,
    assert_equal,
    check_json_precision,
    get_datadir_path,
    initialize_datadir,
    p2p_port,
    wait_until_helper,
)
from .qtumconfig import COINBASE_MATURITY
from .qtum import generatesynchronized
<<<<<<< HEAD
=======

>>>>>>> 4985b774

class TestStatus(Enum):
    PASSED = 1
    FAILED = 2
    SKIPPED = 3

TEST_EXIT_PASSED = 0
TEST_EXIT_FAILED = 1
TEST_EXIT_SKIPPED = 77

TMPDIR_PREFIX = "bitcoin_func_test_"


class SkipTest(Exception):
    """This exception is raised to skip a test"""

    def __init__(self, message):
        self.message = message


class BitcoinTestMetaClass(type):
    """Metaclass for BitcoinTestFramework.

    Ensures that any attempt to register a subclass of `BitcoinTestFramework`
    adheres to a standard whereby the subclass overrides `set_test_params` and
    `run_test` but DOES NOT override either `__init__` or `main`. If any of
    those standards are violated, a ``TypeError`` is raised."""

    def __new__(cls, clsname, bases, dct):
        if not clsname == 'BitcoinTestFramework':
            if not ('run_test' in dct and 'set_test_params' in dct):
                raise TypeError("BitcoinTestFramework subclasses must override "
                                "'run_test' and 'set_test_params'")
            if '__init__' in dct or 'main' in dct:
                raise TypeError("BitcoinTestFramework subclasses may not override "
                                "'__init__' or 'main'")

        return super().__new__(cls, clsname, bases, dct)


class BitcoinTestFramework(metaclass=BitcoinTestMetaClass):
    """Base class for a bitcoin test script.

    Individual bitcoin test scripts should subclass this class and override the set_test_params() and run_test() methods.

    Individual tests can also override the following methods to customize the test setup:

    - add_options()
    - setup_chain()
    - setup_network()
    - setup_nodes()

    The __init__() and main() methods should not be overridden.

    This class also contains various public and private helper methods."""

    def __init__(self):
        """Sets test framework defaults. Do not override this method. Instead, override the set_test_params() method"""
        self.chain: str = 'regtest'
        self.setup_clean_chain: bool = False
        self.nodes: List[TestNode] = []
        self.extra_args = None
        self.network_thread = None
        self.rpc_timeout = 360  # Wait for up to 60 seconds for the RPC server to respond
        self.rpc_timewait = 360  # Wait for up to 60 seconds for the RPC server to respond
        self.supports_cli = True
        self.bind_to_localhost_only = True
        self.parse_args()
        self.disable_syscall_sandbox = self.options.nosandbox or self.options.valgrind
        self.default_wallet_name = "default_wallet" if self.options.descriptors else ""
        self.wallet_data_filename = "wallet.dat"
        # Optional list of wallet names that can be set in set_test_params to
        # create and import keys to. If unset, default is len(nodes) *
        # [default_wallet_name]. If wallet names are None, wallet creation is
        # skipped. If list is truncated, wallet creation is skipped and keys
        # are not imported.
        self.wallet_names = None
        # By default the wallet is not required. Set to true by skip_if_no_wallet().
        # When False, we ignore wallet_names regardless of what it is.
        self._requires_wallet = False
        # Disable ThreadOpenConnections by default, so that adding entries to
        # addrman will not result in automatic connections to them.
        self.disable_autoconnect = True
        self.set_test_params()
        assert self.wallet_names is None or len(self.wallet_names) <= self.num_nodes
<<<<<<< HEAD
        if self.options.timeout_factor == 0 :
            self.options.timeout_factor = 99999
        self.options.timeout_factor = 7 
=======
        self.options.timeout_factor = 7
>>>>>>> 4985b774
        self.rpc_timeout = int(self.rpc_timeout * self.options.timeout_factor) # optionally, increase timeout by a factor

    def main(self):
        """Main function. This should not be overridden by the subclass test scripts."""

        assert hasattr(self, "num_nodes"), "Test must set self.num_nodes in set_test_params()"

        try:
            self.setup()
            self.run_test()
        except JSONRPCException:
            self.log.exception("JSONRPC error")
            self.success = TestStatus.FAILED
        except SkipTest as e:
            self.log.warning("Test Skipped: %s" % e.message)
            self.success = TestStatus.SKIPPED
        except AssertionError:
            self.log.exception("Assertion failed")
            self.success = TestStatus.FAILED
        except KeyError:
            self.log.exception("Key error")
            self.success = TestStatus.FAILED
        except subprocess.CalledProcessError as e:
            self.log.exception("Called Process failed with '{}'".format(e.output))
            self.success = TestStatus.FAILED
        except Exception:
            self.log.exception("Unexpected exception caught during testing")
            self.success = TestStatus.FAILED
        except KeyboardInterrupt:
            self.log.warning("Exiting after keyboard interrupt")
            self.success = TestStatus.FAILED
        finally:
            exit_code = self.shutdown()
            sys.exit(exit_code)

    def parse_args(self):
        previous_releases_path = os.getenv("PREVIOUS_RELEASES_DIR") or os.getcwd() + "/releases"
        parser = argparse.ArgumentParser(usage="%(prog)s [options]")
        parser.add_argument("--nocleanup", dest="nocleanup", default=False, action="store_true",
                            help="Leave bitcoinds and test.* datadir on exit or error")
        parser.add_argument("--nosandbox", dest="nosandbox", default=False, action="store_true",
                            help="Don't use the syscall sandbox")
        parser.add_argument("--noshutdown", dest="noshutdown", default=False, action="store_true",
                            help="Don't stop bitcoinds after the test execution")
        parser.add_argument("--cachedir", dest="cachedir", default=os.path.abspath(os.path.dirname(os.path.realpath(__file__)) + "/../../cache"),
                            help="Directory for caching pregenerated datadirs (default: %(default)s)")
        parser.add_argument("--tmpdir", dest="tmpdir", help="Root directory for datadirs")
        parser.add_argument("-l", "--loglevel", dest="loglevel", default="INFO",
                            help="log events at this level and higher to the console. Can be set to DEBUG, INFO, WARNING, ERROR or CRITICAL. Passing --loglevel DEBUG will output all logs to console. Note that logs at all levels are always written to the test_framework.log file in the temporary test directory.")
        parser.add_argument("--tracerpc", dest="trace_rpc", default=False, action="store_true",
                            help="Print out all RPC calls as they are made")
        parser.add_argument("--portseed", dest="port_seed", default=os.getpid(), type=int,
                            help="The seed to use for assigning port numbers (default: current process id)")
        parser.add_argument("--previous-releases", dest="prev_releases", action="store_true",
                            default=os.path.isdir(previous_releases_path) and bool(os.listdir(previous_releases_path)),
                            help="Force test of previous releases (default: %(default)s)")
        parser.add_argument("--coveragedir", dest="coveragedir",
                            help="Write tested RPC commands into this directory")
        parser.add_argument("--configfile", dest="configfile",
                            default=os.path.abspath(os.path.dirname(os.path.realpath(__file__)) + "/../../config.ini"),
                            help="Location of the test framework config file (default: %(default)s)")
        parser.add_argument("--pdbonfailure", dest="pdbonfailure", default=False, action="store_true",
                            help="Attach a python debugger if test fails")
        parser.add_argument("--usecli", dest="usecli", default=False, action="store_true",
                            help="use bitcoin-cli instead of RPC for all commands")
        parser.add_argument("--perf", dest="perf", default=False, action="store_true",
                            help="profile running nodes with perf for the duration of the test")
        parser.add_argument("--valgrind", dest="valgrind", default=False, action="store_true",
                            help="run nodes under the valgrind memory error detector: expect at least a ~10x slowdown. valgrind 3.14 or later required. Forces --nosandbox.")
        parser.add_argument("--randomseed", type=int,
                            help="set a random seed for deterministically reproducing a previous test run")
        parser.add_argument("--timeout-factor", dest="timeout_factor", type=float, help="adjust test timeouts by a factor. Setting it to 0 disables all timeouts")

        self.add_options(parser)
        # Running TestShell in a Jupyter notebook causes an additional -f argument
        # To keep TestShell from failing with an "unrecognized argument" error, we add a dummy "-f" argument
        # source: https://stackoverflow.com/questions/48796169/how-to-fix-ipykernel-launcher-py-error-unrecognized-arguments-in-jupyter/56349168#56349168
        parser.add_argument("-f", "--fff", help="a dummy argument to fool ipython", default="1")
        self.options = parser.parse_args()
        if self.options.timeout_factor == 0:
            self.options.timeout_factor = 99999
        self.options.timeout_factor = self.options.timeout_factor or (4 if self.options.valgrind else 1)
        self.options.previous_releases_path = previous_releases_path

        config = configparser.ConfigParser()
        config.read_file(open(self.options.configfile))
        self.config = config

        if "descriptors" not in self.options:
            # Wallet is not required by the test at all and the value of self.options.descriptors won't matter.
            # It still needs to exist and be None in order for tests to work however.
            # So set it to None to force -disablewallet, because the wallet is not needed.
            self.options.descriptors = None
        elif self.options.descriptors is None:
            # Some wallet is either required or optionally used by the test.
            # Prefer SQLite unless it isn't available
            if self.is_sqlite_compiled():
                self.options.descriptors = True
            elif self.is_bdb_compiled():
                self.options.descriptors = False
            else:
                # If neither are compiled, tests requiring a wallet will be skipped and the value of self.options.descriptors won't matter
                # It still needs to exist and be None in order for tests to work however.
                # So set it to None, which will also set -disablewallet.
                self.options.descriptors = None

        PortSeed.n = self.options.port_seed

    def setup(self):
        """Call this method to start up the test framework object with options set."""

        check_json_precision()

        self.options.cachedir = os.path.abspath(self.options.cachedir)

        config = self.config

        fname_bitcoind = os.path.join(
            config["environment"]["BUILDDIR"],
            "src",
            "qtumd" + config["environment"]["EXEEXT"],
        )
        fname_bitcoincli = os.path.join(
            config["environment"]["BUILDDIR"],
            "src",
            "qtum-cli" + config["environment"]["EXEEXT"],
        )
        fname_bitcoinutil = os.path.join(
            config["environment"]["BUILDDIR"],
            "src",
            "qtum-util" + config["environment"]["EXEEXT"],
        )
        self.options.bitcoind = os.getenv("BITCOIND", default=fname_bitcoind)
        self.options.bitcoincli = os.getenv("BITCOINCLI", default=fname_bitcoincli)
        self.options.bitcoinutil = os.getenv("BITCOINUTIL", default=fname_bitcoinutil)

        os.environ['PATH'] = os.pathsep.join([
            os.path.join(config['environment']['BUILDDIR'], 'src'),
            os.path.join(config['environment']['BUILDDIR'], 'src', 'qt'), os.environ['PATH']
        ])

        # Set up temp directory and start logging
        if self.options.tmpdir:
            self.options.tmpdir = os.path.abspath(self.options.tmpdir)
            os.makedirs(self.options.tmpdir, exist_ok=False)
        else:
            self.options.tmpdir = tempfile.mkdtemp(prefix=TMPDIR_PREFIX)
        self._start_logging()

        # Seed the PRNG. Note that test runs are reproducible if and only if
        # a single thread accesses the PRNG. For more information, see
        # https://docs.python.org/3/library/random.html#notes-on-reproducibility.
        # The network thread shouldn't access random. If we need to change the
        # network thread to access randomness, it should instantiate its own
        # random.Random object.
        seed = self.options.randomseed

        if seed is None:
            seed = random.randrange(sys.maxsize)
        else:
            self.log.info("User supplied random seed {}".format(seed))

        random.seed(seed)
        self.log.info("PRNG seed is: {}".format(seed))

        self.log.debug('Setting up network thread')
        self.network_thread = NetworkThread()
        self.network_thread.start()

        if self.options.usecli:
            if not self.supports_cli:
                raise SkipTest("--usecli specified but test does not support using CLI")
            self.skip_if_no_cli()
        self.skip_test_if_missing_module()
        self.setup_chain()
        self.setup_network()

        self.success = TestStatus.PASSED

    def shutdown(self):
        """Call this method to shut down the test framework object."""

        if self.success == TestStatus.FAILED and self.options.pdbonfailure:
            print("Testcase failed. Attaching python debugger. Enter ? for help")
            pdb.set_trace()

        self.log.debug('Closing down network thread')
        self.network_thread.close()
        if not self.options.noshutdown:
            self.log.info("Stopping nodes")
            if self.nodes:
                self.stop_nodes()
        else:
            for node in self.nodes:
                node.cleanup_on_exit = False
            self.log.info("Note: bitcoinds were not stopped and may still be running")

        should_clean_up = (
            not self.options.nocleanup and
            not self.options.noshutdown and
            self.success != TestStatus.FAILED and
            not self.options.perf
        )
        if should_clean_up:
            self.log.info("Cleaning up {} on exit".format(self.options.tmpdir))
            cleanup_tree_on_exit = True
        elif self.options.perf:
            self.log.warning("Not cleaning up dir {} due to perf data".format(self.options.tmpdir))
            cleanup_tree_on_exit = False
        else:
            self.log.warning("Not cleaning up dir {}".format(self.options.tmpdir))
            cleanup_tree_on_exit = False

        if self.success == TestStatus.PASSED:
            self.log.info("Tests successful")
            exit_code = TEST_EXIT_PASSED
        elif self.success == TestStatus.SKIPPED:
            self.log.info("Test skipped")
            exit_code = TEST_EXIT_SKIPPED
        else:
            self.log.error("Test failed. Test logging available at %s/test_framework.log", self.options.tmpdir)
            self.log.error("")
            self.log.error("Hint: Call {} '{}' to consolidate all logs".format(os.path.normpath(os.path.dirname(os.path.realpath(__file__)) + "/../combine_logs.py"), self.options.tmpdir))
            self.log.error("")
            self.log.error("If this failure happened unexpectedly or intermittently, please file a bug and provide a link or upload of the combined log.")
            self.log.error(self.config['environment']['PACKAGE_BUGREPORT'])
            self.log.error("")
            exit_code = TEST_EXIT_FAILED
        # Logging.shutdown will not remove stream- and filehandlers, so we must
        # do it explicitly. Handlers are removed so the next test run can apply
        # different log handler settings.
        # See: https://docs.python.org/3/library/logging.html#logging.shutdown
        for h in list(self.log.handlers):
            h.flush()
            h.close()
            self.log.removeHandler(h)
        rpc_logger = logging.getLogger("BitcoinRPC")
        for h in list(rpc_logger.handlers):
            h.flush()
            rpc_logger.removeHandler(h)
        if cleanup_tree_on_exit:
            shutil.rmtree(self.options.tmpdir)

        self.nodes.clear()
        return exit_code

    # Methods to override in subclass test scripts.
    def set_test_params(self):
        """Tests must override this method to change default values for number of nodes, topology, etc"""
        raise NotImplementedError

    def add_options(self, parser):
        """Override this method to add command-line options to the test"""
        pass

    def skip_test_if_missing_module(self):
        """Override this method to skip a test if a module is not compiled"""
        pass

    def setup_chain(self):
        """Override this method to customize blockchain setup"""
        self.log.info("Initializing test directory " + self.options.tmpdir)
        if self.setup_clean_chain:
            self._initialize_chain_clean()
        else:
            self._initialize_chain()

    def setup_network(self):
        """Override this method to customize test network topology"""
        self.setup_nodes()

        # Connect the nodes as a "chain".  This allows us
        # to split the network between nodes 1 and 2 to get
        # two halves that can work on competing chains.
        #
        # Topology looks like this:
        # node0 <-- node1 <-- node2 <-- node3
        #
        # If all nodes are in IBD (clean chain from genesis), node0 is assumed to be the source of blocks (miner). To
        # ensure block propagation, all nodes will establish outgoing connections toward node0.
        # See fPreferredDownload in net_processing.
        #
        # If further outbound connections are needed, they can be added at the beginning of the test with e.g.
        # self.connect_nodes(1, 2)
        for i in range(self.num_nodes - 1):
            self.connect_nodes(i + 1, i)
        self.sync_all()

    def setup_nodes(self):
        """Override this method to customize test node setup"""
        self.add_nodes(self.num_nodes, self.extra_args)
        self.start_nodes()
        if self._requires_wallet:
            self.import_deterministic_coinbase_privkeys()
        if not self.setup_clean_chain:
            for n in self.nodes:
                assert_equal(n.getblockchaininfo()["blocks"], COINBASE_MATURITY+99)
            # To ensure that all nodes are out of IBD, the most recent block
            # must have a timestamp not too old (see IsInitialBlockDownload()).
            self.log.debug('Generate a block with current time')
            block_hash = self.generate(self.nodes[0], 1, sync_fun=self.no_op)[0]
            block = self.nodes[0].getblock(blockhash=block_hash, verbosity=0)
            for n in self.nodes:
                n.submitblock(block)
                chain_info = n.getblockchaininfo()
                assert_equal(chain_info["blocks"], COINBASE_MATURITY+100)
                assert_equal(chain_info["initialblockdownload"], False)

    def import_deterministic_coinbase_privkeys(self):
        for i in range(self.num_nodes):
            self.init_wallet(node=i)

    def init_wallet(self, *, node):
        wallet_name = self.default_wallet_name if self.wallet_names is None else self.wallet_names[node] if node < len(self.wallet_names) else False
        if wallet_name is not False:
            n = self.nodes[node]
            if wallet_name is not None:
                n.createwallet(wallet_name=wallet_name, descriptors=self.options.descriptors, load_on_startup=True)
            n.importprivkey(privkey=n.get_deterministic_priv_key().key, label='coinbase', rescan=True)

    def run_test(self):
        """Tests must override this method to define test logic"""
        raise NotImplementedError

    # Public helper methods. These can be accessed by the subclass test scripts.

    def add_wallet_options(self, parser, *, descriptors=True, legacy=True):
        kwargs = {}
        if descriptors + legacy == 1:
            # If only one type can be chosen, set it as default
            kwargs["default"] = descriptors
        group = parser.add_mutually_exclusive_group(
            # If only one type is allowed, require it to be set in test_runner.py
            required=os.getenv("REQUIRE_WALLET_TYPE_SET") == "1" and "default" in kwargs)
        if descriptors:
            group.add_argument("--descriptors", action='store_const', const=True, **kwargs,
                               help="Run test using a descriptor wallet", dest='descriptors')
        if legacy:
            group.add_argument("--legacy-wallet", action='store_const', const=False, **kwargs,
                               help="Run test using legacy wallets", dest='descriptors')

    def add_nodes(self, num_nodes: int, extra_args=None, *, rpchost=None, binary=None, binary_cli=None, versions=None):
        """Instantiate TestNode objects.

        Should only be called once after the nodes have been specified in
        set_test_params()."""
        def get_bin_from_version(version, bin_name, bin_default):
            if not version:
                return bin_default
            if version > 219999:
                # Starting at client version 220000 the first two digits represent
                # the major version, e.g. v22.0 instead of v0.22.0.
                version *= 100
            return os.path.join(
                self.options.previous_releases_path,
                re.sub(
                    r'\.0$' if version <= 219999 else r'(\.0){1,2}$',
                    '', # Remove trailing dot for point releases, after 22.0 also remove double trailing dot.
                    'v{}.{}.{}.{}'.format(
                        (version % 100000000) // 1000000,
                        (version % 1000000) // 10000,
                        (version % 10000) // 100,
                        (version % 100) // 1,
                    ),
                ),
                'bin',
                bin_name,
            )

        if self.bind_to_localhost_only:
            extra_confs = [["bind=127.0.0.1"]] * num_nodes
        else:
            extra_confs = [[]] * num_nodes
        if extra_args is None:
            extra_args = [[]] * num_nodes
        if versions is None:
            versions = [None] * num_nodes
        if self.is_syscall_sandbox_compiled() and not self.disable_syscall_sandbox:
            for i in range(len(extra_args)):
                # The -sandbox argument is not present in the v22.0 release.
                if versions[i] is None or versions[i] >= 229900:
                    extra_args[i] = extra_args[i] + ["-sandbox=log-and-abort"]
        if binary is None:
            binary = [get_bin_from_version(v, 'qtumd', self.options.bitcoind) for v in versions]
        if binary_cli is None:
            binary_cli = [get_bin_from_version(v, 'qtum-cli', self.options.bitcoincli) for v in versions]
        assert_equal(len(extra_confs), num_nodes)
        assert_equal(len(extra_args), num_nodes)
        assert_equal(len(versions), num_nodes)
        assert_equal(len(binary), num_nodes)
        assert_equal(len(binary_cli), num_nodes)
        for i in range(num_nodes):
            test_node_i = TestNode(
                i,
                get_datadir_path(self.options.tmpdir, i),
                chain=self.chain,
                rpchost=rpchost,
                timewait=self.rpc_timeout,
                timeout_factor=self.options.timeout_factor,
                bitcoind=binary[i],
                bitcoin_cli=binary_cli[i],
                version=versions[i],
                coverage_dir=self.options.coveragedir,
                cwd=self.options.tmpdir,
                extra_conf=extra_confs[i],
                extra_args=extra_args[i],
                use_cli=self.options.usecli,
                start_perf=self.options.perf,
                use_valgrind=self.options.valgrind,
                descriptors=self.options.descriptors,
            )
            self.nodes.append(test_node_i)
            if not test_node_i.version_is_at_least(170000):
                # adjust conf for pre 17
                test_node_i.replace_in_config([('[regtest]', '')])

    def start_node(self, i, *args, **kwargs):
        """Start a bitcoind"""

        node = self.nodes[i]

        node.start(*args, **kwargs)
        node.wait_for_rpc_connection()

        if self.options.coveragedir is not None:
            coverage.write_all_rpc_commands(self.options.coveragedir, node.rpc)

    def start_nodes(self, extra_args=None, *args, **kwargs):
        """Start multiple bitcoinds"""

        if extra_args is None:
            extra_args = [None] * self.num_nodes
        assert_equal(len(extra_args), self.num_nodes)
        try:
            for i, node in enumerate(self.nodes):
                node.start(extra_args[i], *args, **kwargs)
            for node in self.nodes:
                node.wait_for_rpc_connection()
        except Exception:
            # If one node failed to start, stop the others
            self.stop_nodes()
            raise

        if self.options.coveragedir is not None:
            for node in self.nodes:
                coverage.write_all_rpc_commands(self.options.coveragedir, node.rpc)

    def stop_node(self, i, expected_stderr='', wait=0):
        """Stop a bitcoind test node"""
        self.nodes[i].stop_node(expected_stderr, wait=wait)

    def stop_nodes(self, wait=0):
        """Stop multiple bitcoind test nodes"""
        for node in self.nodes:
            # Issue RPC to stop nodes
            node.stop_node(wait=wait, wait_until_stopped=False)

        for node in self.nodes:
            # Wait for nodes to stop
            node.wait_until_stopped()

    def restart_node(self, i, extra_args=None):
        """Stop and start a test node"""
        self.stop_node(i)
        self.start_node(i, extra_args)

    def wait_for_node_exit(self, i, timeout):
        self.nodes[i].process.wait(timeout)

    def connect_nodes(self, a, b):
        from_connection = self.nodes[a]
        to_connection = self.nodes[b]
        from_num_peers = 1 + len(from_connection.getpeerinfo())
        to_num_peers = 1 + len(to_connection.getpeerinfo())
        ip_port = "127.0.0.1:" + str(p2p_port(b))
        from_connection.addnode(ip_port, "onetry")
        # poll until version handshake complete to avoid race conditions
        # with transaction relaying
        # See comments in net_processing:
        # * Must have a version message before anything else
        # * Must have a verack message before anything else
        self.wait_until(lambda: sum(peer['version'] != 0 for peer in from_connection.getpeerinfo()) == from_num_peers)
        self.wait_until(lambda: sum(peer['version'] != 0 for peer in to_connection.getpeerinfo()) == to_num_peers)
        self.wait_until(lambda: sum(peer['bytesrecv_per_msg'].pop('verack', 0) == 24 for peer in from_connection.getpeerinfo()) == from_num_peers)
        self.wait_until(lambda: sum(peer['bytesrecv_per_msg'].pop('verack', 0) == 24 for peer in to_connection.getpeerinfo()) == to_num_peers)
        # The message bytes are counted before processing the message, so make
        # sure it was fully processed by waiting for a ping.
        self.wait_until(lambda: sum(peer["bytesrecv_per_msg"].pop("pong", 0) >= 32 for peer in from_connection.getpeerinfo()) == from_num_peers)
        self.wait_until(lambda: sum(peer["bytesrecv_per_msg"].pop("pong", 0) >= 32 for peer in to_connection.getpeerinfo()) == to_num_peers)

    def disconnect_nodes(self, a, b):
        def disconnect_nodes_helper(node_a, node_b):
            def get_peer_ids(from_connection, node_num):
                result = []
                for peer in from_connection.getpeerinfo():
                    if "testnode{}".format(node_num) in peer['subver']:
                        result.append(peer['id'])
                return result

            peer_ids = get_peer_ids(node_a, node_b.index)
            if not peer_ids:
                self.log.warning("disconnect_nodes: {} and {} were not connected".format(
                    node_a.index,
                    node_b.index,
                ))
                return
            for peer_id in peer_ids:
                try:
                    node_a.disconnectnode(nodeid=peer_id)
                except JSONRPCException as e:
                    # If this node is disconnected between calculating the peer id
                    # and issuing the disconnect, don't worry about it.
                    # This avoids a race condition if we're mass-disconnecting peers.
                    if e.error['code'] != -29:  # RPC_CLIENT_NODE_NOT_CONNECTED
                        raise

            # wait to disconnect
            self.wait_until(lambda: not get_peer_ids(node_a, node_b.index), timeout=5)
            self.wait_until(lambda: not get_peer_ids(node_b, node_a.index), timeout=5)

        disconnect_nodes_helper(self.nodes[a], self.nodes[b])

    def split_network(self):
        """
        Split the network of four nodes into nodes 0/1 and 2/3.
        """
        self.disconnect_nodes(1, 2)
        self.sync_all(self.nodes[:2])
        self.sync_all(self.nodes[2:])

    def join_network(self):
        """
        Join the (previously split) network halves together.
        """
        self.connect_nodes(1, 2)
        self.sync_all()

    def no_op(self):
        pass

    def generate(self, generator, *args, sync_fun=None, **kwargs):
        blocks = generator.generate(*args, invalid_call=False, **kwargs)
        sync_fun() if sync_fun else self.sync_all()
        return blocks

    def generateblock(self, generator, *args, sync_fun=None, **kwargs):
        blocks = generator.generateblock(*args, invalid_call=False, **kwargs)
        sync_fun() if sync_fun else self.sync_all()
        return blocks

    def generatetoaddress(self, generator, *args, sync_fun=None, **kwargs):
        blocks = generator.generatetoaddress(*args, invalid_call=False, **kwargs)
        sync_fun() if sync_fun else self.sync_all()
        return blocks

    def generatetodescriptor(self, generator, *args, sync_fun=None, **kwargs):
        blocks = generator.generatetodescriptor(*args, invalid_call=False, **kwargs)
        sync_fun() if sync_fun else self.sync_all()
        return blocks

    def sync_blocks(self, nodes=None, wait=1, timeout=60):
        """
        Wait until everybody has the same tip.
        sync_blocks needs to be called with an rpc_connections set that has least
        one node already synced to the latest, stable tip, otherwise there's a
        chance it might return before all nodes are stably synced.
        """
        rpc_connections = nodes or self.nodes
        timeout = int(timeout * self.options.timeout_factor)
        stop_time = time.time() + timeout
        while time.time() <= stop_time:
            best_hash = [x.getbestblockhash() for x in rpc_connections]
            if best_hash.count(best_hash[0]) == len(rpc_connections):
                return
            # Check that each peer has at least one connection
            assert (all([len(x.getpeerinfo()) for x in rpc_connections]))
            time.sleep(wait)
        raise AssertionError("Block sync timed out after {}s:{}".format(
            timeout,
            "".join("\n  {!r}".format(b) for b in best_hash),
        ))

    def sync_mempools(self, nodes=None, wait=1, timeout=60, flush_scheduler=True):
        """
        Wait until everybody has the same transactions in their memory
        pools
        """
        rpc_connections = nodes or self.nodes
        timeout = int(timeout * self.options.timeout_factor)
        stop_time = time.time() + timeout
        while time.time() <= stop_time:
            pool = [set(r.getrawmempool()) for r in rpc_connections]
            if pool.count(pool[0]) == len(rpc_connections):
                if flush_scheduler:
                    for r in rpc_connections:
                        r.syncwithvalidationinterfacequeue()
                return
            # Check that each peer has at least one connection
            assert (all([len(x.getpeerinfo()) for x in rpc_connections]))
            time.sleep(wait)
        raise AssertionError("Mempool sync timed out after {}s:{}".format(
            timeout,
            "".join("\n  {!r}".format(m) for m in pool),
        ))

    def sync_all(self, nodes=None):
        self.sync_blocks(nodes)
        self.sync_mempools(nodes)

    def wait_until(self, test_function, timeout=60):
        return wait_until_helper(test_function, timeout=timeout, timeout_factor=self.options.timeout_factor)

    # Private helper methods. These should not be accessed by the subclass test scripts.

    def _start_logging(self):
        # Add logger and logging handlers
        self.log = logging.getLogger('TestFramework')
        self.log.setLevel(logging.DEBUG)
        # Create file handler to log all messages
        fh = logging.FileHandler(self.options.tmpdir + '/test_framework.log', encoding='utf-8')
        fh.setLevel(logging.DEBUG)
        # Create console handler to log messages to stderr. By default this logs only error messages, but can be configured with --loglevel.
        ch = logging.StreamHandler(sys.stdout)
        # User can provide log level as a number or string (eg DEBUG). loglevel was caught as a string, so try to convert it to an int
        ll = int(self.options.loglevel) if self.options.loglevel.isdigit() else self.options.loglevel.upper()
        ch.setLevel(ll)
        # Format logs the same as bitcoind's debug.log with microprecision (so log files can be concatenated and sorted)
        formatter = logging.Formatter(fmt='%(asctime)s.%(msecs)03d000Z %(name)s (%(levelname)s): %(message)s', datefmt='%Y-%m-%dT%H:%M:%S')
        formatter.converter = time.gmtime
        fh.setFormatter(formatter)
        ch.setFormatter(formatter)
        # add the handlers to the logger
        self.log.addHandler(fh)
        self.log.addHandler(ch)

        if self.options.trace_rpc:
            rpc_logger = logging.getLogger("BitcoinRPC")
            rpc_logger.setLevel(logging.DEBUG)
            rpc_handler = logging.StreamHandler(sys.stdout)
            rpc_handler.setLevel(logging.DEBUG)
            rpc_logger.addHandler(rpc_handler)

    def _initialize_chain(self):
        """Initialize a pre-mined blockchain for use by the test.

        Create a cache of a 199-block-long chain
        Afterward, create num_nodes copies from the cache."""

        CACHE_NODE_ID = 0  # Use node 0 to create the cache for all other nodes
        cache_node_dir = get_datadir_path(self.options.cachedir, CACHE_NODE_ID)
        assert self.num_nodes <= MAX_NODES

        if not os.path.isdir(cache_node_dir):
            self.log.debug("Creating cache directory {}".format(cache_node_dir))

            initialize_datadir(self.options.cachedir, CACHE_NODE_ID, self.chain, self.disable_autoconnect)
            self.nodes.append(
                TestNode(
                    CACHE_NODE_ID,
                    cache_node_dir,
                    chain=self.chain,
                    extra_conf=["bind=127.0.0.1"],
                    extra_args=['-disablewallet'],
                    rpchost=None,
                    timewait=self.rpc_timeout,
                    timeout_factor=self.options.timeout_factor,
                    bitcoind=self.options.bitcoind,
                    bitcoin_cli=self.options.bitcoincli,
                    coverage_dir=None,
                    cwd=self.options.tmpdir,
                    descriptors=self.options.descriptors,
                ))
            self.start_node(CACHE_NODE_ID)
            cache_node = self.nodes[CACHE_NODE_ID]

            # Wait for RPC connections to be ready
            cache_node.wait_for_rpc_connection()

            # Set a time in the past, so that blocks don't end up in the future
            cache_node.setmocktime(cache_node.getblockheader(cache_node.getbestblockhash())['time'])

            # Create a 199-block-long chain; each of the 3 first nodes
            # gets 25 mature blocks and 25 immature.
            # The 4th address gets 25 mature and only 24 immature blocks so that the very last
            # block in the cache does not age too much (have an old tip age).
            # This is needed so that we are out of IBD when the test starts,
            # see the tip age check in IsInitialBlockDownload().
            gen_addresses = [k.address for k in TestNode.PRIV_KEYS][:3] + [create_deterministic_address_bcrt1_p2tr_op_true()[0]]
            assert_equal(len(gen_addresses), 4)
            for i in range(4):
                self.generatetoaddress(
                    cache_node,
                    nblocks=25 if i != 7 else 24,
                    address=gen_addresses[i % len(gen_addresses)]
                )
            for i in range(4):
                generatesynchronized(self.nodes[0], COINBASE_MATURITY // 4 if i != 3 else (COINBASE_MATURITY // 4) - 1, TestNode.PRIV_KEYS[i % 4].address, self.nodes)
            assert_equal(cache_node.getblockchaininfo()["blocks"], 99+COINBASE_MATURITY)

            # Shut it down, and clean up cache directories:
            self.stop_nodes()
            self.nodes = []

            def cache_path(*paths):
                return os.path.join(cache_node_dir, self.chain, *paths)

            os.rmdir(cache_path('wallets'))  # Remove empty wallets dir
            for entry in os.listdir(cache_path()):
<<<<<<< HEAD
                if entry not in ['chainstate', 'blocks', 'indexes', 'stateQtum']:  # Only indexes, chainstate and blocks folders 
=======
                if entry not in ['chainstate', 'blocks', 'indexes', 'stateQtum']:  # Only indexes, chainstate and blocks folders
>>>>>>> 4985b774
                    os.remove(cache_path(entry))

        for i in range(self.num_nodes):
            self.log.debug("Copy cache directory {} to node {}".format(cache_node_dir, i))
            to_dir = get_datadir_path(self.options.tmpdir, i)
            shutil.copytree(cache_node_dir, to_dir)
            initialize_datadir(self.options.tmpdir, i, self.chain, self.disable_autoconnect)  # Overwrite port/rpcport in bitcoin.conf

    def _initialize_chain_clean(self):
        """Initialize empty blockchain for use by the test.

        Create an empty blockchain and num_nodes wallets.
        Useful if a test case wants complete control over initialization."""
        for i in range(self.num_nodes):
            initialize_datadir(self.options.tmpdir, i, self.chain, self.disable_autoconnect)

    def skip_if_no_py3_zmq(self):
        """Attempt to import the zmq package and skip the test if the import fails."""
        try:
            import zmq  # noqa
        except ImportError:
            raise SkipTest("python3-zmq module not available.")

    def skip_if_no_py_sqlite3(self):
        """Attempt to import the sqlite3 package and skip the test if the import fails."""
        try:
            import sqlite3  # noqa
        except ImportError:
            raise SkipTest("sqlite3 module not available.")

    def skip_if_no_python_bcc(self):
        """Attempt to import the bcc package and skip the tests if the import fails."""
        try:
            import bcc  # type: ignore[import] # noqa: F401
        except ImportError:
            raise SkipTest("bcc python module not available")

    def skip_if_no_bitcoind_tracepoints(self):
        """Skip the running test if bitcoind has not been compiled with USDT tracepoint support."""
        if not self.is_usdt_compiled():
            raise SkipTest("bitcoind has not been built with USDT tracepoints enabled.")

    def skip_if_no_bpf_permissions(self):
        """Skip the running test if we don't have permissions to do BPF syscalls and load BPF maps."""
        # check for 'root' permissions
        if os.geteuid() != 0:
            raise SkipTest("no permissions to use BPF (please review the tests carefully before running them with higher privileges)")

    def skip_if_platform_not_linux(self):
        """Skip the running test if we are not on a Linux platform"""
        if platform.system() != "Linux":
            raise SkipTest("not on a Linux system")

    def skip_if_platform_not_posix(self):
        """Skip the running test if we are not on a POSIX platform"""
        if os.name != 'posix':
            raise SkipTest("not on a POSIX system")

    def skip_if_no_bitcoind_zmq(self):
        """Skip the running test if bitcoind has not been compiled with zmq support."""
        if not self.is_zmq_compiled():
            raise SkipTest("bitcoind has not been built with zmq enabled.")

    def skip_if_no_wallet(self):
        """Skip the running test if wallet has not been compiled."""
        self._requires_wallet = True
        if not self.is_wallet_compiled():
            raise SkipTest("wallet has not been compiled.")
        if self.options.descriptors:
            self.skip_if_no_sqlite()
        else:
            self.skip_if_no_bdb()

    def skip_if_no_sqlite(self):
        """Skip the running test if sqlite has not been compiled."""
        if not self.is_sqlite_compiled():
            raise SkipTest("sqlite has not been compiled.")

    def skip_if_no_bdb(self):
        """Skip the running test if BDB has not been compiled."""
        if not self.is_bdb_compiled():
            raise SkipTest("BDB has not been compiled.")

    def skip_if_no_wallet_tool(self):
        """Skip the running test if bitcoin-wallet has not been compiled."""
        if not self.is_wallet_tool_compiled():
            raise SkipTest("bitcoin-wallet has not been compiled")

    def skip_if_no_bitcoin_util(self):
        """Skip the running test if bitcoin-util has not been compiled."""
        if not self.is_bitcoin_util_compiled():
            raise SkipTest("bitcoin-util has not been compiled")

    def skip_if_no_cli(self):
        """Skip the running test if bitcoin-cli has not been compiled."""
        if not self.is_cli_compiled():
            raise SkipTest("bitcoin-cli has not been compiled.")

    def skip_if_no_previous_releases(self):
        """Skip the running test if previous releases are not available."""
        if not self.has_previous_releases():
            raise SkipTest("previous releases not available or disabled")

    def has_previous_releases(self):
        """Checks whether previous releases are present and enabled."""
        if not os.path.isdir(self.options.previous_releases_path):
            if self.options.prev_releases:
                raise AssertionError("Force test of previous releases but releases missing: {}".format(
                    self.options.previous_releases_path))
        return self.options.prev_releases

    def skip_if_no_external_signer(self):
        """Skip the running test if external signer support has not been compiled."""
        if not self.is_external_signer_compiled():
            raise SkipTest("external signer support has not been compiled.")

    def is_cli_compiled(self):
        """Checks whether bitcoin-cli was compiled."""
        return self.config["components"].getboolean("ENABLE_CLI")

    def is_external_signer_compiled(self):
        """Checks whether external signer support was compiled."""
        return self.config["components"].getboolean("ENABLE_EXTERNAL_SIGNER")

    def is_wallet_compiled(self):
        """Checks whether the wallet module was compiled."""
        return self.config["components"].getboolean("ENABLE_WALLET")

    def is_specified_wallet_compiled(self):
        """Checks whether wallet support for the specified type
           (legacy or descriptor wallet) was compiled."""
        if self.options.descriptors:
            return self.is_sqlite_compiled()
        else:
            return self.is_bdb_compiled()

    def is_wallet_tool_compiled(self):
        """Checks whether bitcoin-wallet was compiled."""
        return self.config["components"].getboolean("ENABLE_WALLET_TOOL")

    def is_bitcoin_util_compiled(self):
        """Checks whether bitcoin-util was compiled."""
        return self.config["components"].getboolean("ENABLE_BITCOIN_UTIL")

    def is_zmq_compiled(self):
        """Checks whether the zmq module was compiled."""
        return self.config["components"].getboolean("ENABLE_ZMQ")

    def is_usdt_compiled(self):
        """Checks whether the USDT tracepoints were compiled."""
        return self.config["components"].getboolean("ENABLE_USDT_TRACEPOINTS")

    def is_sqlite_compiled(self):
        """Checks whether the wallet module was compiled with Sqlite support."""
        return self.config["components"].getboolean("USE_SQLITE")

    def is_bdb_compiled(self):
        """Checks whether the wallet module was compiled with BDB support."""
        return self.config["components"].getboolean("USE_BDB")

    def is_syscall_sandbox_compiled(self):
        """Checks whether the syscall sandbox was compiled."""
        return self.config["components"].getboolean("ENABLE_SYSCALL_SANDBOX")<|MERGE_RESOLUTION|>--- conflicted
+++ resolved
@@ -37,10 +37,7 @@
 )
 from .qtumconfig import COINBASE_MATURITY
 from .qtum import generatesynchronized
-<<<<<<< HEAD
-=======
-
->>>>>>> 4985b774
+
 
 class TestStatus(Enum):
     PASSED = 1
@@ -126,13 +123,7 @@
         self.disable_autoconnect = True
         self.set_test_params()
         assert self.wallet_names is None or len(self.wallet_names) <= self.num_nodes
-<<<<<<< HEAD
-        if self.options.timeout_factor == 0 :
-            self.options.timeout_factor = 99999
-        self.options.timeout_factor = 7 
-=======
         self.options.timeout_factor = 7
->>>>>>> 4985b774
         self.rpc_timeout = int(self.rpc_timeout * self.options.timeout_factor) # optionally, increase timeout by a factor
 
     def main(self):
@@ -841,11 +832,7 @@
 
             os.rmdir(cache_path('wallets'))  # Remove empty wallets dir
             for entry in os.listdir(cache_path()):
-<<<<<<< HEAD
-                if entry not in ['chainstate', 'blocks', 'indexes', 'stateQtum']:  # Only indexes, chainstate and blocks folders 
-=======
                 if entry not in ['chainstate', 'blocks', 'indexes', 'stateQtum']:  # Only indexes, chainstate and blocks folders
->>>>>>> 4985b774
                     os.remove(cache_path(entry))
 
         for i in range(self.num_nodes):
