--- conflicted
+++ resolved
@@ -321,7 +321,6 @@
         assert_equal(len(extra_args), num_nodes)
         assert_equal(len(binary), num_nodes)
         for i in range(num_nodes):
-<<<<<<< HEAD
             self.nodes.append(TestNode(
                 i,
                 get_datadir_path(self.options.tmpdir, i),
@@ -335,10 +334,8 @@
                 extra_args=extra_args[i],
                 use_cli=self.options.usecli,
                 start_perf=self.options.perf,
+                enable_wallet=self.is_wallet_compiled(),
             ))
-=======
-            self.nodes.append(TestNode(i, get_datadir_path(self.options.tmpdir, i), rpchost=rpchost, timewait=self.rpc_timewait, bitcoind=binary[i], bitcoin_cli=self.options.bitcoincli, mocktime=self.mocktime, coverage_dir=self.options.coveragedir, extra_conf=extra_confs[i], extra_args=extra_args[i], use_cli=self.options.usecli, enable_wallet=self.is_wallet_compiled()))
->>>>>>> 7a1f7f6b
 
     def start_node(self, i, *args, **kwargs):
         """Start a bitcoind"""
@@ -474,7 +471,6 @@
                 args = [self.options.bitcoind, "-datadir=" + datadir, '-disablewallet']
                 if i > 0:
                     args.append("-connect=127.0.0.1:" + str(p2p_port(0)))
-<<<<<<< HEAD
                 self.nodes.append(TestNode(
                     i,
                     get_datadir_path(self.options.cachedir, i),
@@ -486,10 +482,8 @@
                     bitcoin_cli=self.options.bitcoincli,
                     coverage_dir=None,
                     cwd=self.options.tmpdir,
+                    enable_wallet=self.is_wallet_compiled(),
                 ))
-=======
-                self.nodes.append(TestNode(i, get_datadir_path(self.options.cachedir, i), extra_conf=["bind=127.0.0.1"], extra_args=[], rpchost=None, timewait=self.rpc_timewait, bitcoind=self.options.bitcoind, bitcoin_cli=self.options.bitcoincli, mocktime=self.mocktime, coverage_dir=None, enable_wallet=self.is_wallet_compiled()))
->>>>>>> 7a1f7f6b
                 self.nodes[i].args = args
                 self.start_node(i)
 
