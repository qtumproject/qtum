--- conflicted
+++ resolved
@@ -165,8 +165,6 @@
     "error_txt": "error: Invalid TX input index",
     "description": "Tests the check for an invalid string input index with replaceable"
   },
-<<<<<<< HEAD
-=======
   {
     "exec": "./qtum-tx",
     "args":
@@ -245,7 +243,6 @@
     "error_txt": "error: invalid TX sequence id 'abcdef00'",
     "description": "Try to make invalid input replaceable"
   },
->>>>>>> 258457a4
   { "exec": "./qtum-tx",
     "args":
     ["-create",
