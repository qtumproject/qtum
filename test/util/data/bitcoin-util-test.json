[
  { "exec": "./qtum-tx",
    "args": ["-create", "nversion=1"],
    "output_cmp": "blanktxv1.hex",
    "description": "Creates a blank v1 transaction"
  },
  { "exec": "./qtum-tx",
    "args": ["-json","-create", "nversion=1"],
    "output_cmp": "blanktxv1.json",
    "description": "Creates a blank v1 transaction (output in json)"
  },
  { "exec": "./qtum-tx",
    "args": ["-"],
    "input": "blanktxv2.hex",
    "output_cmp": "blanktxv2.hex",
    "description": "Creates a blank transaction when nothing is piped into bitcoin-tx"
  },
  { "exec": "./qtum-tx",
    "args": ["-json","-create"],
    "output_cmp": "blanktxv2.json",
    "description": "Creates a blank transaction (output in json)"
  },
  { "exec": "./qtum-tx",
    "args": ["-json","-"],
    "input": "blanktxv2.hex",
    "output_cmp": "blanktxv2.json",
    "description": "Creates a blank transaction when nothing is piped into bitcoin-tx (output in json)"
  },
<<<<<<< HEAD
  { "exec": "./qtum-tx",
=======
  { "exec": "./bitcoin-tx",
    "args": ["-create", "nversion=1foo"],
    "return_code": 1,
    "error_txt": "error: Invalid TX version requested",
    "description": "Tests the check for invalid nversion value"
  },
  { "exec": "./bitcoin-tx",
>>>>>>> 228c1378
    "args": ["-", "delin=1"],
    "input": "tx394b54bb.hex",
    "output_cmp": "tt-delin1-out.hex",
    "description": "Deletes a single input from a transaction"
  },
  { "exec": "./qtum-tx",
    "args": ["-json", "-", "delin=1"],
    "input": "tx394b54bb.hex",
    "output_cmp": "tt-delin1-out.json",
    "description": "Deletes a single input from a transaction (output in json)"
  },
  { "exec": "./qtum-tx",
    "args": ["-", "delin=31"],
    "input": "tx394b54bb.hex",
    "return_code": 1,
    "error_txt": "error: Invalid TX input index '31'",
    "description": "Attempts to delete an input with a bad index from a transaction. Expected to fail."
  },
<<<<<<< HEAD
  { "exec": "./qtum-tx",
=======
  { "exec": "./bitcoin-tx",
    "args": ["-", "delin=1foo"],
    "input": "tx394b54bb.hex",
    "return_code": 1,
    "error_txt": "error: Invalid TX input index",
    "description": "Tests the check for an invalid input index with delin"
  },
  { "exec": "./bitcoin-tx",
>>>>>>> 228c1378
    "args": ["-", "delout=1"],
    "input": "tx394b54bb.hex",
    "output_cmp": "tt-delout1-out.hex",
    "description": "Deletes a single output from a transaction"
  },
  { "exec": "./qtum-tx",
    "args": ["-json", "-", "delout=1"],
    "input": "tx394b54bb.hex",
    "output_cmp": "tt-delout1-out.json",
    "description": "Deletes a single output from a transaction (output in json)"
  },
  { "exec": "./qtum-tx",
    "args": ["-", "delout=2"],
    "input": "tx394b54bb.hex",
    "return_code": 1,
    "error_txt": "error: Invalid TX output index '2'",
    "description": "Attempts to delete an output with a bad index from a transaction. Expected to fail."
  },
<<<<<<< HEAD
  { "exec": "./qtum-tx",
=======
  { "exec": "./bitcoin-tx",
    "args": ["-", "delout=1foo"],
    "input": "tx394b54bb.hex",
    "return_code": 1,
    "error_txt": "error: Invalid TX output index",
    "description": "Tests the check for an invalid output index with delout"
  },
  { "exec": "./bitcoin-tx",
>>>>>>> 228c1378
    "args": ["-", "locktime=317000"],
    "input": "tx394b54bb.hex",
    "output_cmp": "tt-locktime317000-out.hex",
    "description": "Adds an nlocktime to a transaction"
  },
  { "exec": "./qtum-tx",
    "args": ["-json", "-", "locktime=317000"],
    "input": "tx394b54bb.hex",
    "output_cmp": "tt-locktime317000-out.json",
    "description": "Adds an nlocktime to a transaction (output in json)"
  },
<<<<<<< HEAD
  { "exec": "./qtum-tx",
=======
  { "exec": "./bitcoin-tx",
    "args": ["-create", "locktime=317000foo"],
    "return_code": 1,
    "error_txt": "error: Invalid TX locktime requested",
    "description": "Tests the check for invalid locktime value"
  },
  { "exec": "./bitcoin-tx",
    "args":
    ["-create",
     "in=5897de6bd6027a475eadd57019d4e6872c396d0716c4875a5f1a6fcfdf385c1f:0",
     "replaceable=0foo"],
    "return_code": 1,
    "error_txt": "error: Invalid TX input index",
    "description": "Tests the check for an invalid input index with replaceable"
  },
  { "exec": "./bitcoin-tx",
    "args":
    ["-create",
     "in=5897de6bd6027a475eadd57019d4e6872c396d0716c4875a5f1a6fcfdf385c1f:0x"],
    "return_code": 1,
    "error_txt": "error: invalid TX input vout",
    "description": "Tests the check for an invalid vout value when adding an input"
  },
  { "exec": "./bitcoin-tx",
>>>>>>> 228c1378
    "args":
    ["-create",
     "outaddr=1"],
    "return_code": 1,
    "error_txt": "error: TX output missing or too many separators",
    "description": "Malformed outaddr argument (no address specified). Expected to fail."
  },
  { "exec": "./qtum-tx",
    "args":
    ["-create",
     "outaddr=1:13tuJJDR2RgArmgfv6JScSdreahzgc4T6o:garbage"],
    "return_code": 1,
    "error_txt": "error: TX output missing or too many separators",
    "description": "Malformed outaddr argument (too many separators). Expected to fail."
  },
  { "exec": "./qtum-tx",
    "args":
    ["-create",
     "outpubkey=0"],
    "return_code": 1,
    "error_txt": "error: TX output missing or too many separators",
    "description": "Malformed outpubkey argument (no pubkey specified). Expected to fail."
  },
  { "exec": "./qtum-tx",
    "args":
    ["-create",
     "outpubkey=0:02a5613bd857b7048924264d1e70e08fb2a7e6527d32b7ab1bb993ac59964ff397:W:non53nse"],
    "return_code": 1,
    "error_txt": "error: TX output missing or too many separators",
    "description": "Malformed outpubkey argument (too many separators). Expected to fail."
  },
  { "exec": "./qtum-tx",
    "args":
    ["-create",
     "in=5897de6bd6027a475eadd57019d4e6872c396d0716c4875a5f1a6fcfdf385c1f:0",
     "in=bf829c6bcf84579331337659d31f89dfd138f7f7785802d5501c92333145ca7c:18",
     "in=22a6f904655d53ae2ff70e701a0bbd90aa3975c0f40bfc6cc996a9049e31cdfc:1",
     "outaddr=0.18:QPVtQbW8CtYzHumhLRcvjiRV9qehuiyxVG",
     "outaddr=4:QijxdDrDKCNY8X6dQcyKnVrDJnKERgNCPU"],
    "output_cmp": "txcreate1.hex",
    "description": "Creates a new transaction with three inputs and two outputs"
  },
  { "exec": "./qtum-tx",
    "args":
    ["-json",
     "-create",
     "in=5897de6bd6027a475eadd57019d4e6872c396d0716c4875a5f1a6fcfdf385c1f:0",
     "in=bf829c6bcf84579331337659d31f89dfd138f7f7785802d5501c92333145ca7c:18",
     "in=22a6f904655d53ae2ff70e701a0bbd90aa3975c0f40bfc6cc996a9049e31cdfc:1",
     "outaddr=0.18:QPVtQbW8CtYzHumhLRcvjiRV9qehuiyxVG",
     "outaddr=4:QijxdDrDKCNY8X6dQcyKnVrDJnKERgNCPU"],
    "output_cmp": "txcreate1.json",
    "description": "Creates a new transaction with three inputs and two outputs (output in json)"
  },
  { "exec": "./qtum-tx",
    "args": ["-create", "outscript=0:"],
    "output_cmp": "txcreate2.hex",
    "description": "Creates a new transaction with a single empty output script"
  },
  { "exec": "./qtum-tx",
    "args": ["-json", "-create", "outscript=0:"],
    "output_cmp": "txcreate2.json",
    "description": "Creates a new transaction with a single empty output script (output in json)"
  },
  { "exec": "./qtum-tx",
    "args": ["02000000000100000000000000000000000000"],
    "output_cmp": "txcreate2.hex",
    "description": "Parses a transaction with no inputs and a single output script"
  },
  { "exec": "./qtum-tx",
    "args": ["-json", "02000000000100000000000000000000000000"],
    "output_cmp": "txcreate2.json",
    "description": "Parses a transaction with no inputs and a single output script (output in json)"
  },
  { "exec": "./qtum-tx",
    "args": ["-create", "outscript=0:OP_DROP", "nversion=1"],
    "output_cmp": "txcreatescript1.hex",
    "description": "Create a new transaction with a single output script (OP_DROP)"
  },
  { "exec": "./qtum-tx",
    "args": ["-json", "-create", "outscript=0:OP_DROP", "nversion=1"],
    "output_cmp": "txcreatescript1.json",
    "description": "Create a new transaction with a single output script (OP_DROP) (output as json)"
  },
  { "exec": "./qtum-tx",
    "args": ["-create", "outscript=0:OP_DROP:S", "nversion=1"],
    "output_cmp": "txcreatescript2.hex",
    "description": "Create a new transaction with a single output script (OP_DROP) in a P2SH"
  },
  { "exec": "./qtum-tx",
    "args": ["-json", "-create", "outscript=0:OP_DROP:S", "nversion=1"],
    "output_cmp": "txcreatescript2.json",
    "description": "Create a new transaction with a single output script (OP_DROP) in a P2SH (output as json)"
  },
  { "exec": "./qtum-tx",
    "args": ["-create", "outscript=0:OP_DROP:W", "nversion=1"],
    "output_cmp": "txcreatescript3.hex",
    "description": "Create a new transaction with a single output script (OP_DROP) in a P2WSH"
  },
  { "exec": "./qtum-tx",
    "args": ["-json", "-create", "outscript=0:OP_DROP:W", "nversion=1"],
    "output_cmp": "txcreatescript3.json",
    "description": "Create a new transaction with a single output script (OP_DROP) in a P2WSH (output as json)"
  },
  { "exec": "./qtum-tx",
    "args": ["-create", "outscript=0:OP_DROP:WS", "nversion=1"],
    "output_cmp": "txcreatescript4.hex",
    "description": "Create a new transaction with a single output script (OP_DROP) in a P2WSH, wrapped in a P2SH"
  },
  { "exec": "./qtum-tx",
    "args": ["-json", "-create", "outscript=0:OP_DROP:WS", "nversion=1"],
    "output_cmp": "txcreatescript4.json",
    "description": "Create a new transaction with a single output script (OP_DROP) in a P2SH, wrapped in a P2SH (output as json)"
  },
  { "exec": "./qtum-tx",
    "args":
    ["-create", "nversion=1",
     "in=4d49a71ec9da436f71ec4ee231d04f292a29cd316f598bb7068feccabdc59485:0",
     "set=privatekeys:[\"5HpHagT65TZzG1PH3CSu63k8DbpvD8s5ip4nEB3kEsreAnchuDf\"]",
     "set=prevtxs:[{\"txid\":\"4d49a71ec9da436f71ec4ee231d04f292a29cd316f598bb7068feccabdc59485\",\"vout\":0,\"scriptPubKey\":\"76a91491b24bf9f5288532960ac687abb035127b1d28a588ac\"}]",
     "sign=ALL",
     "outaddr=0.001:QUeNCeBdcXf2DtJwmVE1uHUVwgnQG6z1Y9"],
    "output_cmp": "txcreatesignv1.hex",
    "description": "Creates a new v1 transaction with a single input and a single output, and then signs the transaction"
  },
  { "exec": "./qtum-tx",
    "args":
    ["-json",
     "-create", "nversion=1",
     "in=4d49a71ec9da436f71ec4ee231d04f292a29cd316f598bb7068feccabdc59485:0",
     "set=privatekeys:[\"5HpHagT65TZzG1PH3CSu63k8DbpvD8s5ip4nEB3kEsreAnchuDf\"]",
     "set=prevtxs:[{\"txid\":\"4d49a71ec9da436f71ec4ee231d04f292a29cd316f598bb7068feccabdc59485\",\"vout\":0,\"scriptPubKey\":\"76a91491b24bf9f5288532960ac687abb035127b1d28a588ac\"}]",
     "sign=ALL",
     "outaddr=0.001:QUeNCeBdcXf2DtJwmVE1uHUVwgnQG6z1Y9"],
    "output_cmp": "txcreatesignv1.json",
    "description": "Creates a new v1 transaction with a single input and a single output, and then signs the transaction (output in json)"
  },
  { "exec": "./qtum-tx",
    "args":
    ["-create",
      "in=4d49a71ec9da436f71ec4ee231d04f292a29cd316f598bb7068feccabdc59485:0",
      "set=privatekeys:[\"5HpHagT65TZzG1PH3CSu63k8DbpvD8s5ip4nEB3kEsreAnchuDf\"]",
      "set=prevtxs:[{\"txid\":\"4d49a71ec9da436f71ec4ee231d04f292a29cd316f598bb7068feccabdc59485\",\"vout\":0,\"scriptPubKey\":\"76a91491b24bf9f5288532960ac687abb035127b1d28a588ac\"}]",
      "sign=ALL",
      "outaddr=0.001:QUeNCeBdcXf2DtJwmVE1uHUVwgnQG6z1Y9"],
    "output_cmp": "txcreatesignv2.hex",
    "description": "Creates a new transaction with a single input and a single output, and then signs the transaction"
  },
  { "exec": "./qtum-tx",
    "args":
    ["-create",
      "in=4d49a71ec9da436f71ec4ee231d04f292a29cd316f598bb7068feccabdc59485:0",
      "set=privatekeys:[\"5HpHagT65TZzG1PH3CSu63k8DbpvD8s5ip4nEB3kEsreAnchuDf\"]",
      "set=prevtxs:[{\"txid\":\"4d49a71ec9da436f71ec4ee231d04f292a29cd316f598bb7068feccabdc59485\",\"vout\":\"0foo\",\"scriptPubKey\":\"76a91491b24bf9f5288532960ac687abb035127b1d28a588ac\"}]",
      "sign=ALL",
      "outaddr=0.001:193P6LtvS4nCnkDvM9uXn1gsSRqh4aDAz7"],
    "return_code": 1,
    "error_txt": "error: prevtxs internal object typecheck fail",
    "description": "Tests the check for invalid vout index in prevtxs for sign"
  },
  { "exec": "./bitcoin-tx",
    "args":
    ["-create", "outpubkey=0:02a5613bd857b7048924264d1e70e08fb2a7e6527d32b7ab1bb993ac59964ff397", "nversion=1"],
    "output_cmp": "txcreateoutpubkey1.hex",
    "description": "Creates a new transaction with a single pay-to-pubkey output"
  },
  { "exec": "./qtum-tx",
    "args":
    ["-json", "-create", "outpubkey=0:02a5613bd857b7048924264d1e70e08fb2a7e6527d32b7ab1bb993ac59964ff397", "nversion=1"],
    "output_cmp": "txcreateoutpubkey1.json",
    "description": "Creates a new transaction with a single pay-to-pubkey output (output as json)"
  },
  { "exec": "./qtum-tx",
    "args":
    ["-create", "outpubkey=0:02a5613bd857b7048924264d1e70e08fb2a7e6527d32b7ab1bb993ac59964ff397:W", "nversion=1"],
    "output_cmp": "txcreateoutpubkey2.hex",
    "description": "Creates a new transaction with a single pay-to-witness-pubkey output"
  },
  { "exec": "./qtum-tx",
    "args":
    ["-json", "-create", "outpubkey=0:02a5613bd857b7048924264d1e70e08fb2a7e6527d32b7ab1bb993ac59964ff397:W", "nversion=1"],
    "output_cmp": "txcreateoutpubkey2.json",
    "description": "Creates a new transaction with a single pay-to-witness-pubkey output (output as json)"
  },
  { "exec": "./qtum-tx",
    "args":
    ["-create", "outpubkey=0:02a5613bd857b7048924264d1e70e08fb2a7e6527d32b7ab1bb993ac59964ff397:WS", "nversion=1"],
    "output_cmp": "txcreateoutpubkey3.hex",
    "description": "Creates a new transaction with a single pay-to-witness-pubkey, wrapped in P2SH output"
  },
  { "exec": "./qtum-tx",
    "args":
    ["-json", "-create", "outpubkey=0:02a5613bd857b7048924264d1e70e08fb2a7e6527d32b7ab1bb993ac59964ff397:WS", "nversion=1"],
    "output_cmp": "txcreateoutpubkey3.json",
    "description": "Creates a new transaction with a single pay-to-pub-key output, wrapped in P2SH (output as json)"
  },
  { "exec": "./qtum-tx",
    "args":
    ["-json", "-create", "outpubkey=0:047d1368ba7ae01c94bc32293efd70bd7e3be7aa7912d07d0b1c659c1008d179b8642f5fb90f47580feb29f045e216ff5a4716d3a0fed36da414d332046303c44a:WS", "nversion=1"],
    "return_code": 1,
    "error_txt": "error: Uncompressed pubkeys are not useable for SegWit outputs",
    "description": "Creates a new transaction with a single pay-to-pub-key output, wrapped in P2SH (output as json)"
  },
  { "exec": "./qtum-tx",
    "args":
    ["-json", "-create", "outpubkey=0:047d1368ba7ae01c94bc32293efd70bd7e3be7aa7912d07d0b1c659c1008d179b8642f5fb90f47580feb29f045e216ff5a4716d3a0fed36da414d332046303c44a:WS", "nversion=1"],
    "return_code": 1,
    "error_txt": "error: Uncompressed pubkeys are not useable for SegWit outputs",
    "description": "Creates a new transaction with a single pay-to-pub-key output, wrapped in P2SH (output as json)"
  },
  { "exec": "./bitcoin-tx",
    "args":
    ["-create",
     "in=5897de6bd6027a475eadd57019d4e6872c396d0716c4875a5f1a6fcfdf385c1f:0",
     "outdata=4:badhexdata"],
    "return_code": 1,
    "error_txt": "error: invalid TX output data",
    "description": "Attempts to create a new transaction with one input and an output with malformed hex data. Expected to fail"
  },
  { "exec": "./qtum-tx",
    "args":
    ["-create",
     "in=5897de6bd6027a475eadd57019d4e6872c396d0716c4875a5f1a6fcfdf385c1f:0",
     "outdata=badhexdata"],
    "return_code": 1,
    "error_txt": "error: invalid TX output data",
    "description": "Attempts to create a new transaction with one input and an output with no value and malformed hex data. Expected to fail"
  },
  { "exec": "./qtum-tx",
    "args":
    ["-create",
     "in=5897de6bd6027a475eadd57019d4e6872c396d0716c4875a5f1a6fcfdf385c1f:0",
     "outaddr=0.18:QPVtQbW8CtYzHumhLRcvjiRV9qehuiyxVG",
     "outdata=4:54686973204f505f52455455524e207472616e73616374696f6e206f7574707574207761732063726561746564206279206d6f646966696564206372656174657261777472616e73616374696f6e2e"],
    "output_cmp": "txcreatedata1.hex",
    "description": "Creates a new transaction with one input, one address output and one data output"
  },
  { "exec": "./qtum-tx",
    "args":
    ["-json",
     "-create", "nversion=1",
     "in=5897de6bd6027a475eadd57019d4e6872c396d0716c4875a5f1a6fcfdf385c1f:0",
     "outaddr=0.18:QPVtQbW8CtYzHumhLRcvjiRV9qehuiyxVG",
     "outdata=4:54686973204f505f52455455524e207472616e73616374696f6e206f7574707574207761732063726561746564206279206d6f646966696564206372656174657261777472616e73616374696f6e2e"],
    "output_cmp": "txcreatedata1.json",
    "description": "Creates a new v1 transaction with one input, one address output and one data output (output in json)"
  },
  { "exec": "./qtum-tx",
    "args":
    ["-create",
     "in=5897de6bd6027a475eadd57019d4e6872c396d0716c4875a5f1a6fcfdf385c1f:0",
     "outaddr=0.18:QPVtQbW8CtYzHumhLRcvjiRV9qehuiyxVG",
     "outdata=54686973204f505f52455455524e207472616e73616374696f6e206f7574707574207761732063726561746564206279206d6f646966696564206372656174657261777472616e73616374696f6e2e"],
    "output_cmp": "txcreatedata2.hex",
    "description": "Creates a new transaction with one input, one address output and one data (zero value) output"
  },
  { "exec": "./qtum-tx",
    "args":
    ["-json",
     "-create",
     "in=5897de6bd6027a475eadd57019d4e6872c396d0716c4875a5f1a6fcfdf385c1f:0",
     "outaddr=0.18:QPVtQbW8CtYzHumhLRcvjiRV9qehuiyxVG",
     "outdata=54686973204f505f52455455524e207472616e73616374696f6e206f7574707574207761732063726561746564206279206d6f646966696564206372656174657261777472616e73616374696f6e2e"],
    "output_cmp": "txcreatedata2.json",
    "description": "Creates a new transaction with one input, one address output and one data (zero value) output (output in json)"
  },
  { "exec": "./qtum-tx",
    "args":
    ["-create",
     "in=5897de6bd6027a475eadd57019d4e6872c396d0716c4875a5f1a6fcfdf385c1f:0:4294967293",
     "outaddr=0.18:QPVtQbW8CtYzHumhLRcvjiRV9qehuiyxVG"],
    "output_cmp": "txcreatedata_seq0.hex",
    "description": "Creates a new transaction with one input with sequence number and one address output"
  },
  { "exec": "./qtum-tx",
    "args":
    ["-json",
     "-create",
     "in=5897de6bd6027a475eadd57019d4e6872c396d0716c4875a5f1a6fcfdf385c1f:0:4294967293",
     "outaddr=0.18:QPVtQbW8CtYzHumhLRcvjiRV9qehuiyxVG"],
    "output_cmp": "txcreatedata_seq0.json",
    "description": "Creates a new transaction with one input with sequence number and one address output (output in json)"
  },
  { "exec": "./qtum-tx",
    "args":
    ["01000000011f5c38dfcf6f1a5f5a87c416076d392c87e6d41970d5ad5e477a02d66bde97580000000000fdffffff0180a81201000000001976a9141fc11f39be1729bf973a7ab6a615ca4729d6457488ac00000000",
     "in=5897de6bd6027a475eadd57019d4e6872c396d0716c4875a5f1a6fcfdf385c1f:0:1"],
    "output_cmp": "txcreatedata_seq1.hex",
    "description": "Adds a new input with sequence number to a transaction"
  },
  { "exec": "./qtum-tx",
    "args":
    ["-json",
     "01000000011f5c38dfcf6f1a5f5a87c416076d392c87e6d41970d5ad5e477a02d66bde97580000000000fdffffff0180a81201000000001976a9141fc11f39be1729bf973a7ab6a615ca4729d6457488ac00000000",
     "in=5897de6bd6027a475eadd57019d4e6872c396d0716c4875a5f1a6fcfdf385c1f:0:1"],
    "output_cmp": "txcreatedata_seq1.json",
    "description": "Adds a new input with sequence number to a transaction (output in json)"
  },
  { "exec": "./qtum-tx",
    "args": ["-create", "outmultisig=1:2:3:02a5613bd857b7048924264d1e70e08fb2a7e6527d32b7ab1bb993ac59964ff397:021ac43c7ff740014c3b33737ede99c967e4764553d1b2b83db77c83b8715fa72d:02df2089105c77f266fa11a9d33f05c735234075f2e8780824c6b709415f9fb485", "nversion=1"],
    "output_cmp": "txcreatemultisig1.hex",
    "description": "Creates a new transaction with a single 2-of-3 multisig output"
  },
  { "exec": "./qtum-tx",
    "args": ["-json", "-create", "outmultisig=1:2:3:02a5613bd857b7048924264d1e70e08fb2a7e6527d32b7ab1bb993ac59964ff397:021ac43c7ff740014c3b33737ede99c967e4764553d1b2b83db77c83b8715fa72d:02df2089105c77f266fa11a9d33f05c735234075f2e8780824c6b709415f9fb485", "nversion=1"],
    "output_cmp": "txcreatemultisig1.json",
    "description": "Creates a new transaction with a single 2-of-3 multisig output (output in json)"
  },
  { "exec": "./qtum-tx",
    "args": ["-create", "outmultisig=1:2:3:02a5613bd857b7048924264d1e70e08fb2a7e6527d32b7ab1bb993ac59964ff397:021ac43c7ff740014c3b33737ede99c967e4764553d1b2b83db77c83b8715fa72d:02df2089105c77f266fa11a9d33f05c735234075f2e8780824c6b709415f9fb485:S", "nversion=1"],
    "output_cmp": "txcreatemultisig2.hex",
    "description": "Creates a new transaction with a single 2-of-3 multisig in a P2SH output"
  },
  { "exec": "./qtum-tx",
    "args": ["-json", "-create", "outmultisig=1:2:3:02a5613bd857b7048924264d1e70e08fb2a7e6527d32b7ab1bb993ac59964ff397:021ac43c7ff740014c3b33737ede99c967e4764553d1b2b83db77c83b8715fa72d:02df2089105c77f266fa11a9d33f05c735234075f2e8780824c6b709415f9fb485:S", "nversion=1"],
    "output_cmp": "txcreatemultisig2.json",
    "description": "Creates a new transaction with a single 2-of-3 multisig in a P2SH output (output in json)"
  },
  { "exec": "./qtum-tx",
    "args": ["-create", "outmultisig=1:2:3:02a5613bd857b7048924264d1e70e08fb2a7e6527d32b7ab1bb993ac59964ff397:021ac43c7ff740014c3b33737ede99c967e4764553d1b2b83db77c83b8715fa72d:02df2089105c77f266fa11a9d33f05c735234075f2e8780824c6b709415f9fb485:W", "nversion=1"],
    "output_cmp": "txcreatemultisig3.hex",
    "description": "Creates a new transaction with a single 2-of-3 multisig in a P2WSH output"
  },
  { "exec": "./qtum-tx",
    "args": ["-json", "-create", "outmultisig=1:2:3:02a5613bd857b7048924264d1e70e08fb2a7e6527d32b7ab1bb993ac59964ff397:021ac43c7ff740014c3b33737ede99c967e4764553d1b2b83db77c83b8715fa72d:02df2089105c77f266fa11a9d33f05c735234075f2e8780824c6b709415f9fb485:W", "nversion=1"],
    "output_cmp": "txcreatemultisig3.json",
    "description": "Creates a new transaction with a single 2-of-3 multisig in a P2WSH output (output in json)"
  },
  { "exec": "./qtum-tx",
    "args": ["-create", "outmultisig=1:2:3:02a5613bd857b7048924264d1e70e08fb2a7e6527d32b7ab1bb993ac59964ff397:021ac43c7ff740014c3b33737ede99c967e4764553d1b2b83db77c83b8715fa72d:02df2089105c77f266fa11a9d33f05c735234075f2e8780824c6b709415f9fb485:WS", "nversion=1"],
    "output_cmp": "txcreatemultisig4.hex",
    "description": "Creates a new transaction with a single 2-of-3 multisig in a P2WSH output, wrapped in P2SH"
  },
  { "exec": "./qtum-tx",
    "args": ["-json", "-create", "outmultisig=1:2:3:02a5613bd857b7048924264d1e70e08fb2a7e6527d32b7ab1bb993ac59964ff397:021ac43c7ff740014c3b33737ede99c967e4764553d1b2b83db77c83b8715fa72d:02df2089105c77f266fa11a9d33f05c735234075f2e8780824c6b709415f9fb485:WS", "nversion=1"],
    "output_cmp": "txcreatemultisig4.json",
    "description": "Creates a new transaction with a single 2-of-3 multisig in a P2WSH output, wrapped in P2SH (output in json)"
  },
  { "exec": "./bitcoin-tx",
    "args": ["-json", "-create", "outmultisig=1:2:3:02a5613bd857b7048924264d1e70e08fb2a7e6527d32b7ab1bb993ac59964ff397:021ac43c7ff740014c3b33737ede99c967e4764553d1b2b83db77c83b8715fa72d:047d1368ba7ae01c94bc32293efd70bd7e3be7aa7912d07d0b1c659c1008d179b8642f5fb90f47580feb29f045e216ff5a4716d3a0fed36da414d332046303c44a:S"],
    "output_cmp": "txcreatemultisig5.json",
    "description": "Uncompressed pubkeys should work just fine for non-witness outputs"
  },
  { "exec": "./bitcoin-tx",
    "args": ["-json", "-create", "outmultisig=1:2:3:02a5613bd857b7048924264d1e70e08fb2a7e6527d32b7ab1bb993ac59964ff397:021ac43c7ff740014c3b33737ede99c967e4764553d1b2b83db77c83b8715fa72d:047d1368ba7ae01c94bc32293efd70bd7e3be7aa7912d07d0b1c659c1008d179b8642f5fb90f47580feb29f045e216ff5a4716d3a0fed36da414d332046303c44a:WS"],
    "return_code": 1,
    "error_txt": "error: Uncompressed pubkeys are not useable for SegWit outputs",
    "description": "Ensure adding witness outputs with uncompressed pubkeys fails"
  }
]<|MERGE_RESOLUTION|>--- conflicted
+++ resolved
@@ -26,9 +26,6 @@
     "output_cmp": "blanktxv2.json",
     "description": "Creates a blank transaction when nothing is piped into bitcoin-tx (output in json)"
   },
-<<<<<<< HEAD
-  { "exec": "./qtum-tx",
-=======
   { "exec": "./bitcoin-tx",
     "args": ["-create", "nversion=1foo"],
     "return_code": 1,
@@ -36,7 +33,6 @@
     "description": "Tests the check for invalid nversion value"
   },
   { "exec": "./bitcoin-tx",
->>>>>>> 228c1378
     "args": ["-", "delin=1"],
     "input": "tx394b54bb.hex",
     "output_cmp": "tt-delin1-out.hex",
@@ -55,9 +51,6 @@
     "error_txt": "error: Invalid TX input index '31'",
     "description": "Attempts to delete an input with a bad index from a transaction. Expected to fail."
   },
-<<<<<<< HEAD
-  { "exec": "./qtum-tx",
-=======
   { "exec": "./bitcoin-tx",
     "args": ["-", "delin=1foo"],
     "input": "tx394b54bb.hex",
@@ -66,7 +59,6 @@
     "description": "Tests the check for an invalid input index with delin"
   },
   { "exec": "./bitcoin-tx",
->>>>>>> 228c1378
     "args": ["-", "delout=1"],
     "input": "tx394b54bb.hex",
     "output_cmp": "tt-delout1-out.hex",
@@ -85,9 +77,6 @@
     "error_txt": "error: Invalid TX output index '2'",
     "description": "Attempts to delete an output with a bad index from a transaction. Expected to fail."
   },
-<<<<<<< HEAD
-  { "exec": "./qtum-tx",
-=======
   { "exec": "./bitcoin-tx",
     "args": ["-", "delout=1foo"],
     "input": "tx394b54bb.hex",
@@ -96,7 +85,6 @@
     "description": "Tests the check for an invalid output index with delout"
   },
   { "exec": "./bitcoin-tx",
->>>>>>> 228c1378
     "args": ["-", "locktime=317000"],
     "input": "tx394b54bb.hex",
     "output_cmp": "tt-locktime317000-out.hex",
@@ -108,9 +96,6 @@
     "output_cmp": "tt-locktime317000-out.json",
     "description": "Adds an nlocktime to a transaction (output in json)"
   },
-<<<<<<< HEAD
-  { "exec": "./qtum-tx",
-=======
   { "exec": "./bitcoin-tx",
     "args": ["-create", "locktime=317000foo"],
     "return_code": 1,
@@ -135,7 +120,6 @@
     "description": "Tests the check for an invalid vout value when adding an input"
   },
   { "exec": "./bitcoin-tx",
->>>>>>> 228c1378
     "args":
     ["-create",
      "outaddr=1"],
