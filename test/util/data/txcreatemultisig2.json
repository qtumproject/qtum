--- conflicted
+++ resolved
@@ -15,16 +15,8 @@
             "scriptPubKey": {
                 "asm": "OP_HASH160 1c6fbaf46d64221e80cbae182c33ddf81b9294ac OP_EQUAL",
                 "hex": "a9141c6fbaf46d64221e80cbae182c33ddf81b9294ac87",
-<<<<<<< HEAD
-                "reqSigs": 1,
-                "type": "scripthash",
-                "addresses": [
-                    "MAVWzxXm8KGkZTesqLtqywzrvbs96FEoKy"
-                ]
-=======
                 "address": "MAVWzxXm8KGkZTesqLtqywzrvbs96FEoKy",
                 "type": "scripthash"
->>>>>>> 5ed36332
             }
         }
     ],
