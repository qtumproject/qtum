--- conflicted
+++ resolved
@@ -15,16 +15,8 @@
             "scriptPubKey": {
                 "asm": "OP_HASH160 6a2c482f4985f57e702f325816c90e3723ca81ae OP_EQUAL",
                 "hex": "a9146a2c482f4985f57e702f325816c90e3723ca81ae87",
-<<<<<<< HEAD
-                "reqSigs": 1,
-                "type": "scripthash",
-                "addresses": [
-                    "MHaYuXfcFR7myUVrVpVjjVCngZLKDuRbn3"
-                ]
-=======
                 "address": "MHaYuXfcFR7myUVrVpVjjVCngZLKDuRbn3",
                 "type": "scripthash"
->>>>>>> 5ed36332
             }
         }
     ],
