--- conflicted
+++ resolved
@@ -15,16 +15,8 @@
             "scriptPubKey": {
                 "asm": "0 e15a86a23178f433d514dbbce042e87d72662b8b5edcacfd2e37ab7a2d135f05",
                 "hex": "0020e15a86a23178f433d514dbbce042e87d72662b8b5edcacfd2e37ab7a2d135f05",
-<<<<<<< HEAD
-                "reqSigs": 1,
-                "type": "witness_v0_scripthash",
-                "addresses": [
-                    "qc1qu9dgdg330r6r84g5mw7wqshg04exv2uttmw2elfwx74h5tgntuzsxqshmy"
-                ]
-=======
                 "address": "qc1qu9dgdg330r6r84g5mw7wqshg04exv2uttmw2elfwx74h5tgntuzsxqshmy",
                 "type": "witness_v0_scripthash"
->>>>>>> 5ed36332
             }
         }
     ],
