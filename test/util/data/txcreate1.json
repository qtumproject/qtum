{
    "txid": "fe7d174f42dce0cffa7a527e9bc8368956057619ec817648f6138b98f2533e8f",
    "hash": "fe7d174f42dce0cffa7a527e9bc8368956057619ec817648f6138b98f2533e8f",
    "version": 2,
    "size": 201,
    "vsize": 201,
    "weight": 804,
    "locktime": 0,
    "vin": [
        {
            "txid": "5897de6bd6027a475eadd57019d4e6872c396d0716c4875a5f1a6fcfdf385c1f",
            "vout": 0,
            "scriptSig": {
                "asm": "",
                "hex": ""
            },
            "sequence": 4294967295
        },
        {
            "txid": "bf829c6bcf84579331337659d31f89dfd138f7f7785802d5501c92333145ca7c",
            "vout": 18,
            "scriptSig": {
                "asm": "",
                "hex": ""
            },
            "sequence": 4294967295
        },
        {
            "txid": "22a6f904655d53ae2ff70e701a0bbd90aa3975c0f40bfc6cc996a9049e31cdfc",
            "vout": 1,
            "scriptSig": {
                "asm": "",
                "hex": ""
            },
            "sequence": 4294967295
        }
    ],
    "vout": [
        {
            "value": 0.18000000,
            "n": 0,
            "scriptPubKey": {
                "asm": "OP_DUP OP_HASH160 1fc11f39be1729bf973a7ab6a615ca4729d64574 OP_EQUALVERIFY OP_CHECKSIG",
                "hex": "76a9141fc11f39be1729bf973a7ab6a615ca4729d6457488ac",
<<<<<<< HEAD
                "reqSigs": 1,
                "type": "pubkeyhash",
                "addresses": [
                    "QPVtQbW8CtYzHumhLRcvjiRV9qehuiyxVG"
                ]
=======
                "address": "QPVtQbW8CtYzHumhLRcvjiRV9qehuiyxVG",
                "type": "pubkeyhash"
>>>>>>> 5ed36332
            }
        },
        {
            "value": 4.00000000,
            "n": 1,
            "scriptPubKey": {
                "asm": "OP_DUP OP_HASH160 f2d4db28cad6502226ee484ae24505c2885cb12d OP_EQUALVERIFY OP_CHECKSIG",
                "hex": "76a914f2d4db28cad6502226ee484ae24505c2885cb12d88ac",
<<<<<<< HEAD
                "reqSigs": 1,
                "type": "pubkeyhash",
                "addresses": [
                    "QijxdDrDKCNY8X6dQcyKnVrDJnKERgNCPU"
                ]
=======
                "address": "QijxdDrDKCNY8X6dQcyKnVrDJnKERgNCPU",
                "type": "pubkeyhash"
>>>>>>> 5ed36332
            }
        }
    ],
    "hex": "02000000031f5c38dfcf6f1a5f5a87c416076d392c87e6d41970d5ad5e477a02d66bde97580000000000ffffffff7cca453133921c50d5025878f7f738d1df891fd359763331935784cf6b9c82bf1200000000fffffffffccd319e04a996c96cfc0bf4c07539aa90bd0b1a700ef72fae535d6504f9a6220100000000ffffffff0280a81201000000001976a9141fc11f39be1729bf973a7ab6a615ca4729d6457488ac0084d717000000001976a914f2d4db28cad6502226ee484ae24505c2885cb12d88ac00000000"
}<|MERGE_RESOLUTION|>--- conflicted
+++ resolved
@@ -42,16 +42,8 @@
             "scriptPubKey": {
                 "asm": "OP_DUP OP_HASH160 1fc11f39be1729bf973a7ab6a615ca4729d64574 OP_EQUALVERIFY OP_CHECKSIG",
                 "hex": "76a9141fc11f39be1729bf973a7ab6a615ca4729d6457488ac",
-<<<<<<< HEAD
-                "reqSigs": 1,
-                "type": "pubkeyhash",
-                "addresses": [
-                    "QPVtQbW8CtYzHumhLRcvjiRV9qehuiyxVG"
-                ]
-=======
                 "address": "QPVtQbW8CtYzHumhLRcvjiRV9qehuiyxVG",
                 "type": "pubkeyhash"
->>>>>>> 5ed36332
             }
         },
         {
@@ -60,16 +52,8 @@
             "scriptPubKey": {
                 "asm": "OP_DUP OP_HASH160 f2d4db28cad6502226ee484ae24505c2885cb12d OP_EQUALVERIFY OP_CHECKSIG",
                 "hex": "76a914f2d4db28cad6502226ee484ae24505c2885cb12d88ac",
-<<<<<<< HEAD
-                "reqSigs": 1,
-                "type": "pubkeyhash",
-                "addresses": [
-                    "QijxdDrDKCNY8X6dQcyKnVrDJnKERgNCPU"
-                ]
-=======
                 "address": "QijxdDrDKCNY8X6dQcyKnVrDJnKERgNCPU",
                 "type": "pubkeyhash"
->>>>>>> 5ed36332
             }
         }
     ],
