--- conflicted
+++ resolved
@@ -15,16 +15,8 @@
             "scriptPubKey": {
                 "asm": "OP_HASH160 71ed53322d470bb96657deb786b94f97dd46fb15 OP_EQUAL",
                 "hex": "a91471ed53322d470bb96657deb786b94f97dd46fb1587",
-<<<<<<< HEAD
-                "reqSigs": 1,
-                "type": "scripthash",
-                "addresses": [
-                    "MJHYtjeEeGX586VC9HahUfnn4UxFmqozk8"
-                ]
-=======
                 "address": "MJHYtjeEeGX586VC9HahUfnn4UxFmqozk8",
                 "type": "scripthash"
->>>>>>> 5ed36332
             }
         }
     ],
