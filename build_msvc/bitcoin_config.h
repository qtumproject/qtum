--- conflicted
+++ resolved
@@ -18,17 +18,10 @@
 #define CLIENT_VERSION_MAJOR 0
 
 /* Minor version */
-<<<<<<< HEAD
-#define CLIENT_VERSION_MINOR 19
-
-/* Build revision */
-#define CLIENT_VERSION_REVISION 1
-=======
 #define CLIENT_VERSION_MINOR 20
 
 /* Build revision */
 #define CLIENT_VERSION_REVISION 0
->>>>>>> ee8ca219
 
 /* Copyright holder(s) before %s replacement */
 #define COPYRIGHT_HOLDERS "The %s developers"
