# FreeBSD Build Guide

<<<<<<< HEAD
This guide describes how to build qtumd and command-line utilities on FreeBSD.
=======
**Updated for FreeBSD [12.2](https://www.freebsd.org/releases/12.2R/announce.html)**
>>>>>>> 5ed36332

This guide describes how to build qtumd, command-line utilities, and GUI on FreeBSD.

## Dependencies

The following dependencies are **required**:

 Library                                                               | Purpose    | Description
 ----------------------------------------------------------------------|------------|----------------------
 [autoconf](https://svnweb.freebsd.org/ports/head/devel/autoconf/)     | Build      | Automatically configure software source code
 [automake](https://svnweb.freebsd.org/ports/head/devel/automake/)     | Build      | Generate makefile (requires autoconf)
 [libtool](https://svnweb.freebsd.org/ports/head/devel/libtool/)       | Build      | Shared library support
 [pkgconf](https://svnweb.freebsd.org/ports/head/devel/pkgconf/)       | Build      | Configure compiler and linker flags
 [git](https://svnweb.freebsd.org/ports/head/devel/git/)               | Clone      | Version control system
 [gmake](https://svnweb.freebsd.org/ports/head/devel/gmake/)           | Compile    | Generate executables
 [boost-libs](https://svnweb.freebsd.org/ports/head/devel/boost-libs/) | Utility    | Library for threading, data structures, etc
 [libevent](https://svnweb.freebsd.org/ports/head/devel/libevent/)     | Networking | OS independent asynchronous networking


The following dependencies are **optional**:

  Library                                                                    | Purpose          | Description
  ---------------------------------------------------------------------------|------------------|----------------------
  [db5](https://svnweb.freebsd.org/ports/head/databases/db5/)                | Berkeley DB      | Wallet storage (only needed when wallet enabled)
  [qt5](https://svnweb.freebsd.org/ports/head/devel/qt5/)                    | GUI              | GUI toolkit (only needed when GUI enabled)
  [libqrencode](https://svnweb.freebsd.org/ports/head/graphics/libqrencode/) | QR codes in GUI  | Generating QR codes (only needed when GUI enabled)
  [libzmq4](https://svnweb.freebsd.org/ports/head/net/libzmq4/)              | ZMQ notification | Allows generating ZMQ notifications (requires ZMQ version >= 4.0.0)
  [sqlite3](https://svnweb.freebsd.org/ports/head/databases/sqlite3/)        | SQLite DB        | Wallet storage (only needed when wallet enabled)
  [python3](https://svnweb.freebsd.org/ports/head/lang/python3/)             | Testing          | Python Interpreter (only needed when running the test suite)

  See [dependencies.md](dependencies.md) for a complete overview.

## Preparation

### 1. Install Required Dependencies
Install the required dependencies the usual way you [install software on FreeBSD](https://www.freebsd.org/doc/en/books/handbook/ports.html) - either with `pkg` or via the Ports collection. The example commands below use `pkg` which is usually run as `root` or via `sudo`. If you want to use `sudo`, and you haven't set it up: [use this guide](http://www.freebsdwiki.net/index.php/Sudo%2C_configuring) to setup `sudo` access on FreeBSD.

```bash
pkg install autoconf automake boost-libs git gmake libevent libtool pkgconf gmp

<<<<<<< HEAD
git clone https://github.com/qtumproject/qtum --recursive
=======
>>>>>>> 5ed36332
```

### 2. Clone Qtum Repo
Now that `git` and all the required dependencies are installed, let's clone the Qtum Core repository to a directory. All build scripts and commands will run from this directory.
``` bash
git clone https://github.com/qtumproject/qtum --recursive
```

### 3. Install Optional Dependencies

#### Wallet Dependencies
It is not necessary to build wallet functionality to run qtumd or the GUI. To enable legacy wallets, you must install `db5`. To enable [descriptor wallets](https://github.com/bitcoin/bitcoin/blob/master/doc/descriptors.md), `sqlite3` is required. Skip `db5` if you intend to *exclusively* use descriptor wallets

###### Legacy Wallet Support
`db5` is required to enable support for legacy wallets. Skip if you don't intend to use legacy wallets

```bash
pkg install db5
```

###### Descriptor Wallet Support

`sqlite3` is required to enable support for descriptor wallets. Skip if you don't intend to use descriptor wallets.
``` bash
pkg install sqlite3
```
---

#### GUI Dependencies
###### Qt5

Qtum Core includes a GUI built with the cross-platform Qt Framework. To compile the GUI, we need to install `qt5`. Skip if you don't intend to use the GUI.
```bash
pkg install qt5
```
###### libqrencode

<<<<<<< HEAD
## Building Qtum Core
=======
The GUI can encode addresses in a QR Code. To build in QR support for the GUI, install `libqrencode`. Skip if not using the GUI or don't want QR code functionality.
```bash
pkg install libqrencode
```
---
>>>>>>> 5ed36332

#### Test Suite Dependencies
There is an included test suite that is useful for testing code changes when developing.
To run the test suite (recommended), you will need to have Python 3 installed:

```bash
pkg install python3
```
---

## Building Qtum Core

### 1. Configuration

There are many ways to configure Qtum Core, here are a few common examples:
##### Wallet (BDB + SQlite) Support, No GUI:
This explicitly enables legacy wallet support and disables the GUI. If `sqlite3` is installed, then descriptor wallet support will be built.
```bash
./autogen.sh
./configure --with-gui=no --with-incompatible-bdb \
    BDB_LIBS="-ldb_cxx-5" \
    BDB_CFLAGS="-I/usr/local/include/db5" \
    MAKE=gmake
```

##### Wallet (only SQlite) and GUI Support:
This explicitly enables the GUI and disables legacy wallet support. If `qt5` is not installed, this will throw an error. If `sqlite3` is installed then descriptor wallet functionality will be built. If `sqlite3` is not installed, then wallet functionality will be disabled.
```bash
./autogen.sh
./configure --without-bdb --with-gui=yes MAKE=gmake
```
##### No Wallet or GUI
``` bash
./autogen.sh
./configure --without-wallet --with-gui=no MAKE=gmake
```

### 2. Compile
**Important**: Use `gmake` (the non-GNU `make` will exit with an error).

```bash
gmake # use "-j N" for N parallel jobs
gmake check # Run tests if Python 3 is available
```<|MERGE_RESOLUTION|>--- conflicted
+++ resolved
@@ -1,10 +1,6 @@
 # FreeBSD Build Guide
 
-<<<<<<< HEAD
-This guide describes how to build qtumd and command-line utilities on FreeBSD.
-=======
 **Updated for FreeBSD [12.2](https://www.freebsd.org/releases/12.2R/announce.html)**
->>>>>>> 5ed36332
 
 This guide describes how to build qtumd, command-line utilities, and GUI on FreeBSD.
 
@@ -45,10 +41,6 @@
 ```bash
 pkg install autoconf automake boost-libs git gmake libevent libtool pkgconf gmp
 
-<<<<<<< HEAD
-git clone https://github.com/qtumproject/qtum --recursive
-=======
->>>>>>> 5ed36332
 ```
 
 ### 2. Clone Qtum Repo
@@ -86,15 +78,11 @@
 ```
 ###### libqrencode
 
-<<<<<<< HEAD
-## Building Qtum Core
-=======
 The GUI can encode addresses in a QR Code. To build in QR support for the GUI, install `libqrencode`. Skip if not using the GUI or don't want QR code functionality.
 ```bash
 pkg install libqrencode
 ```
 ---
->>>>>>> 5ed36332
 
 #### Test Suite Dependencies
 There is an included test suite that is useful for testing code changes when developing.
