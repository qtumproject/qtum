--- conflicted
+++ resolved
@@ -3,38 +3,6 @@
 **Updated for FreeBSD [12.3](https://www.freebsd.org/releases/12.3R/announce/)**
 
 This guide describes how to build qtumd, command-line utilities, and GUI on FreeBSD.
-<<<<<<< HEAD
-
-## Dependencies
-
-The following dependencies are **required**:
-
- Library                                                               | Purpose    | Description
- ----------------------------------------------------------------------|------------|----------------------
- [autoconf](https://svnweb.freebsd.org/ports/head/devel/autoconf/)     | Build      | Automatically configure software source code
- [automake](https://svnweb.freebsd.org/ports/head/devel/automake/)     | Build      | Generate makefile (requires autoconf)
- [libtool](https://svnweb.freebsd.org/ports/head/devel/libtool/)       | Build      | Shared library support
- [pkgconf](https://svnweb.freebsd.org/ports/head/devel/pkgconf/)       | Build      | Configure compiler and linker flags
- [git](https://svnweb.freebsd.org/ports/head/devel/git/)               | Clone      | Version control system
- [gmake](https://svnweb.freebsd.org/ports/head/devel/gmake/)           | Compile    | Generate executables
- [boost-libs](https://svnweb.freebsd.org/ports/head/devel/boost-libs/) | Utility    | Library for threading, data structures, etc
- [libevent](https://svnweb.freebsd.org/ports/head/devel/libevent/)     | Networking | OS independent asynchronous networking
-
-
-The following dependencies are **optional**:
-
-  Library                                                                    | Purpose          | Description
-  ---------------------------------------------------------------------------|------------------|----------------------
-  [db5](https://svnweb.freebsd.org/ports/head/databases/db5/)                | Berkeley DB      | Wallet storage (only needed when wallet enabled)
-  [qt5](https://svnweb.freebsd.org/ports/head/devel/qt5/)                    | GUI              | GUI toolkit (only needed when GUI enabled)
-  [libqrencode](https://svnweb.freebsd.org/ports/head/graphics/libqrencode/) | QR codes in GUI  | Generating QR codes (only needed when GUI enabled)
-  [libzmq4](https://svnweb.freebsd.org/ports/head/net/libzmq4/)              | ZMQ notification | Allows generating ZMQ notifications (requires ZMQ version >= 4.0.0)
-  [sqlite3](https://svnweb.freebsd.org/ports/head/databases/sqlite3/)        | SQLite DB        | Wallet storage (only needed when wallet enabled)
-  [python3](https://svnweb.freebsd.org/ports/head/lang/python3/)             | Testing          | Python Interpreter (only needed when running the test suite)
-
-  See [dependencies.md](dependencies.md) for a complete overview.
-=======
->>>>>>> d82fec21
 
 ## Preparation
 
@@ -46,11 +14,8 @@
 
 ```
 
-<<<<<<< HEAD
-=======
 See [dependencies.md](dependencies.md) for a complete overview.
 
->>>>>>> d82fec21
 ### 2. Clone Qtum Repo
 Now that `git` and all the required dependencies are installed, let's clone the Qtum Core repository to a directory. All build scripts and commands will run from this directory.
 ``` bash
@@ -60,18 +25,7 @@
 ### 3. Install Optional Dependencies
 
 #### Wallet Dependencies
-<<<<<<< HEAD
-It is not necessary to build wallet functionality to run qtumd or the GUI. To enable legacy wallets, you must install `db5`. To enable [descriptor wallets](https://github.com/bitcoin/bitcoin/blob/master/doc/descriptors.md), `sqlite3` is required. Skip `db5` if you intend to *exclusively* use descriptor wallets
-
-###### Legacy Wallet Support
-`db5` is required to enable support for legacy wallets. Skip if you don't intend to use legacy wallets
-
-```bash
-pkg install db5
-```
-=======
 It is not necessary to build wallet functionality to run either `qtumd` or `qtum-qt`.
->>>>>>> d82fec21
 
 ###### Descriptor Wallet Support
 
@@ -127,10 +81,6 @@
 ### 1. Configuration
 
 There are many ways to configure Qtum Core, here are a few common examples:
-<<<<<<< HEAD
-##### Wallet (BDB + SQlite) Support, No GUI:
-This explicitly enables legacy wallet support and disables the GUI. If `sqlite3` is installed, then descriptor wallet support will be built.
-=======
 
 ##### Descriptor Wallet and GUI:
 This explicitly enables the GUI and disables legacy wallet support, assuming `sqlite` and `qt` are installed.
@@ -142,7 +92,6 @@
 ##### Descriptor & Legacy Wallet. No GUI:
 This enables support for both wallet types and disables the GUI, assuming
 `sqlite3` and `db5` are both installed.
->>>>>>> d82fec21
 ```bash
 ./autogen.sh
 ./configure --with-gui=no --with-incompatible-bdb \
