# NetBSD Build Guide

<<<<<<< HEAD
This guide describes how to build qtumd and command-line utilities on NetBSD.
=======
Updated for NetBSD [9.2](https://netbsd.org/releases/formal-9/NetBSD-9.2.html).
>>>>>>> d82fec21

This guide describes how to build qtumd, command-line utilities, and GUI on NetBSD.

## Preparation

### 1. Install Required Dependencies

Install the required dependencies the usual way you [install software on NetBSD](https://www.netbsd.org/docs/guide/en/chap-boot.html#chap-boot-pkgsrc).
The example commands below use `pkgin`.

```bash
pkgin install autoconf automake libtool pkg-config git gmake boost libevent gmp

```
<<<<<<< HEAD
autoconf
automake
boost
git
gmake
libevent
libtool
pkg-config
python37
gmp

git clone https://github.com/qtumproject/qtum --recursive
=======

NetBSD currently ships with an older version of `gcc` than is needed to build. You should upgrade your `gcc` and then pass this new version to the configure script.

For example, grab `gcc9`:
```
pkgin install gcc9
```

Then, when configuring, pass the following:
```bash
./configure
    ...
    CC="/usr/pkg/gcc9/bin/gcc" \
    CXX="/usr/pkg/gcc9/bin/g++" \
    ...
>>>>>>> d82fec21
```

See [dependencies.md](dependencies.md) for a complete overview.

### 2. Clone Qtum Repo

Clone the Qtum Core repository to a directory. All build scripts and commands will run from this directory.

```bash
git clone https://github.com/qtumproject/qtum --recursive
```

### 3. Install Optional Dependencies

#### Wallet Dependencies

It is not necessary to build wallet functionality to run qtumd or the GUI.

###### Descriptor Wallet Support

`sqlite3` is required to enable support for [descriptor wallets](https://github.com/qtumproject/qtum/blob/master/doc/descriptors.md).

```bash
pkgin install sqlite3
```

###### Legacy Wallet Support

`db4` is required to enable support for legacy wallets.

```bash
pkgin install db4
```

<<<<<<< HEAD
### Building Qtum Core
=======
#### GUI Dependencies
>>>>>>> d82fec21

Qtum Core includes a GUI built with the cross-platform Qt Framework. To compile the GUI, we need to install `qt5`.

```bash
pkgin install qt5
```

The GUI can encode addresses in a QR Code. To build in QR support for the GUI, install `qrencode`.

```bash
pkgin install qrencode
```

#### Test Suite Dependencies

There is an included test suite that is useful for testing code changes when developing.
To run the test suite (recommended), you will need to have Python 3 installed:

```bash
pkgin install python37
```

### Building Qtum Core

**Note**: Use `gmake` (the non-GNU `make` will exit with an error).


### 1. Configuration

There are many ways to configure Qtum Core. Here is an example that
explicitly disables the wallet and GUI:

```bash
./autogen.sh
./configure --without-wallet --with-gui=no \
    CPPFLAGS="-I/usr/pkg/include" \
    MAKE=gmake
```

For a full list of configuration options, see the output of `./configure --help`

### 2. Compile

Build and run the tests:

```bash
gmake # use "-j N" here for N parallel jobs
gmake check # Run tests if Python 3 is available
```<|MERGE_RESOLUTION|>--- conflicted
+++ resolved
@@ -1,10 +1,6 @@
 # NetBSD Build Guide
 
-<<<<<<< HEAD
-This guide describes how to build qtumd and command-line utilities on NetBSD.
-=======
 Updated for NetBSD [9.2](https://netbsd.org/releases/formal-9/NetBSD-9.2.html).
->>>>>>> d82fec21
 
 This guide describes how to build qtumd, command-line utilities, and GUI on NetBSD.
 
@@ -19,20 +15,6 @@
 pkgin install autoconf automake libtool pkg-config git gmake boost libevent gmp
 
 ```
-<<<<<<< HEAD
-autoconf
-automake
-boost
-git
-gmake
-libevent
-libtool
-pkg-config
-python37
-gmp
-
-git clone https://github.com/qtumproject/qtum --recursive
-=======
 
 NetBSD currently ships with an older version of `gcc` than is needed to build. You should upgrade your `gcc` and then pass this new version to the configure script.
 
@@ -48,7 +30,6 @@
     CC="/usr/pkg/gcc9/bin/gcc" \
     CXX="/usr/pkg/gcc9/bin/g++" \
     ...
->>>>>>> d82fec21
 ```
 
 See [dependencies.md](dependencies.md) for a complete overview.
@@ -83,11 +64,7 @@
 pkgin install db4
 ```
 
-<<<<<<< HEAD
-### Building Qtum Core
-=======
 #### GUI Dependencies
->>>>>>> d82fec21
 
 Qtum Core includes a GUI built with the cross-platform Qt Framework. To compile the GUI, we need to install `qt5`.
 
