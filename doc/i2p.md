# I2P support in Bitcoin Core

It is possible to run Bitcoin Core as an
[I2P (Invisible Internet Project)](https://en.wikipedia.org/wiki/I2P)
service and connect to such services.

This [glossary](https://geti2p.net/en/about/glossary) may be useful to get
started with I2P terminology.

## Run Bitcoin Core with an I2P router (proxy)

A running I2P router (proxy) with [SAM](https://geti2p.net/en/docs/api/samv3)
enabled is required. Options include:

- [i2prouter (I2P Router)](https://geti2p.net), the official implementation in
  Java
- [i2pd (I2P Daemon)](https://github.com/PurpleI2P/i2pd)
  ([documentation](https://i2pd.readthedocs.io/en/latest)), a lighter
  alternative in C++ (successfully tested with version 2.23 and up; version 2.36
  or later recommended)
- [i2p-zero](https://github.com/i2p-zero/i2p-zero)
- [other alternatives](https://en.wikipedia.org/wiki/I2P#Routers)

Note the IP address and port the SAM proxy is listening to; usually, it is
`127.0.0.1:7656`.

Once an I2P router with SAM enabled is up and running, use the following Bitcoin
Core configuration options:

```
-i2psam=<ip:port>
     I2P SAM proxy to reach I2P peers and accept I2P connections (default:
     none)

-i2pacceptincoming
     If set and -i2psam is also set then incoming I2P connections are
     accepted via the SAM proxy. If this is not set but -i2psam is set
     then only outgoing connections will be made to the I2P network.
     Ignored if -i2psam is not set. Listening for incoming I2P
     connections is done through the SAM proxy, not by binding to a
     local address and port (default: 1)
```

In a typical situation, this suffices:

```
bitcoind -i2psam=127.0.0.1:7656
```

The first time Bitcoin Core connects to the I2P router, its I2P address (and
corresponding private key) will be automatically generated and saved in a file
named `i2p_private_key` in the Bitcoin Core data directory.

## Additional configuration options related to I2P

```
-debug=i2p
```

Set the `debug=i2p` config logging option to see additional information in the
debug log about your I2P configuration and connections. Run `bitcoin-cli help
logging` for more information.

<<<<<<< HEAD
It is possible to restrict outgoing connections in the usual way with
`onlynet=i2p`. I2P support was added to Bitcoin Core in version 22.0 (mid-2021)
and there may be fewer I2P peers than Tor or IP ones. Therefore, using
`onlynet=i2p` alone (without other `onlynet=`) may make a node more susceptible
to [Sybil attacks](https://en.bitcoin.it/wiki/Weaknesses#Sybil_attack). Use
=======
```
-onlynet=i2p
```

Make automatic outbound connections only to I2P addresses. Inbound and manual
connections are not affected by this option. It can be specified multiple times
to allow multiple networks, e.g. onlynet=onion, onlynet=i2p.

I2P support was added to Bitcoin Core in version 22.0 and there may be fewer I2P
peers than Tor or IP ones. Therefore, using I2P alone without other networks may
make a node more susceptible to [Sybil
attacks](https://en.bitcoin.it/wiki/Weaknesses#Sybil_attack). You can use
>>>>>>> ec86f1e9
`bitcoin-cli -addrinfo` to see the number of I2P addresses known to your node.

Another consideration with `onlynet=i2p` is that the initial blocks download
phase when syncing up a new node can be very slow. This phase can be sped up by
using other networks, for instance `onlynet=onion`, at the same time.

In general, a node can be run with both onion and I2P hidden services (or
<<<<<<< HEAD
any/all of IPv4/IPv6/onion/I2P), which can provide a potential fallback if one
of the networks has issues.
=======
any/all of IPv4/IPv6/onion/I2P/CJDNS), which can provide a potential fallback if
one of the networks has issues.
>>>>>>> ec86f1e9

## I2P-related information in Bitcoin Core

There are several ways to see your I2P address in Bitcoin Core:
- in the "Local addresses" output of CLI `-netinfo`
- in the "localaddresses" output of RPC `getnetworkinfo`
- in the debug log (grep for `AddLocal`; the I2P address ends in `.b32.i2p`)

To see which I2P peers your node is connected to, use `bitcoin-cli -netinfo 4`
or the `getpeerinfo` RPC (e.g. `bitcoin-cli getpeerinfo`).

To see which I2P addresses your node knows, use the `getnodeaddresses 0 i2p`
RPC.

## Compatibility

Bitcoin Core uses the [SAM v3.1](https://geti2p.net/en/docs/api/samv3) protocol
to connect to the I2P network. Any I2P router that supports it can be used.

## Ports in I2P and Bitcoin Core

Bitcoin Core uses the [SAM v3.1](https://geti2p.net/en/docs/api/samv3)
protocol. One particularity of SAM v3.1 is that it does not support ports,
unlike newer versions of SAM (v3.2 and up) that do support them and default the
port numbers to 0. From the point of view of peers that use newer versions of
SAM or other protocols that support ports, a SAM v3.1 peer is connecting to them
on port 0, from source port 0.

To allow future upgrades to newer versions of SAM, Bitcoin Core sets its
listening port to 0 when listening for incoming I2P connections and advertises
its own I2P address with port 0. Furthermore, it will not attempt to connect to
I2P addresses with a non-zero port number because with SAM v3.1 the destination
port (`TO_PORT`) is always set to 0 and is not in the control of Bitcoin Core.<|MERGE_RESOLUTION|>--- conflicted
+++ resolved
@@ -61,13 +61,6 @@
 debug log about your I2P configuration and connections. Run `bitcoin-cli help
 logging` for more information.
 
-<<<<<<< HEAD
-It is possible to restrict outgoing connections in the usual way with
-`onlynet=i2p`. I2P support was added to Bitcoin Core in version 22.0 (mid-2021)
-and there may be fewer I2P peers than Tor or IP ones. Therefore, using
-`onlynet=i2p` alone (without other `onlynet=`) may make a node more susceptible
-to [Sybil attacks](https://en.bitcoin.it/wiki/Weaknesses#Sybil_attack). Use
-=======
 ```
 -onlynet=i2p
 ```
@@ -80,7 +73,6 @@
 peers than Tor or IP ones. Therefore, using I2P alone without other networks may
 make a node more susceptible to [Sybil
 attacks](https://en.bitcoin.it/wiki/Weaknesses#Sybil_attack). You can use
->>>>>>> ec86f1e9
 `bitcoin-cli -addrinfo` to see the number of I2P addresses known to your node.
 
 Another consideration with `onlynet=i2p` is that the initial blocks download
@@ -88,13 +80,8 @@
 using other networks, for instance `onlynet=onion`, at the same time.
 
 In general, a node can be run with both onion and I2P hidden services (or
-<<<<<<< HEAD
-any/all of IPv4/IPv6/onion/I2P), which can provide a potential fallback if one
-of the networks has issues.
-=======
 any/all of IPv4/IPv6/onion/I2P/CJDNS), which can provide a potential fallback if
 one of the networks has issues.
->>>>>>> ec86f1e9
 
 ## I2P-related information in Bitcoin Core
 
