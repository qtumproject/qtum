--- conflicted
+++ resolved
@@ -102,12 +102,8 @@
 
 ## I2P-related information in Bitcoin Core
 
-<<<<<<< HEAD
-There are several ways to see your I2P address in Bitcoin Core:
-=======
 There are several ways to see your I2P address in Bitcoin Core if accepting
 incoming I2P connections (`-i2pacceptincoming`):
->>>>>>> d82fec21
 - in the "Local addresses" output of CLI `-netinfo`
 - in the "localaddresses" output of RPC `getnetworkinfo`
 - in the debug log (grep for `AddLocal`; the I2P address ends in `.b32.i2p`)
