<<<<<<< HEAD
Dependencies
============

These are the dependencies currently used by Bitcoin Core. You can find instructions for installing them in the `build-*.md` file for your platform.

| Dependency | Version used | Minimum required | CVEs | Shared | [Bundled Qt library](https://doc.qt.io/qt-5/configure-options.html#third-party-libraries) |
| --- | --- | --- | --- | --- | --- |
| Berkeley DB | [4.8.30](https://www.oracle.com/technetwork/database/database-technologies/berkeleydb/downloads/index.html) | 4.8.x | No |  |  |
| Boost | [1.77.0](https://www.boost.org/users/download/) | [1.64.0](https://github.com/bitcoin/bitcoin/pull/22320) | No |  |  |
| Clang<sup>[ \* ](#note1)</sup> |  | [7.0](https://releases.llvm.org/download.html) (C++17 & std::filesystem support) |  |  |  |
| Fontconfig | [2.12.6](https://www.freedesktop.org/software/fontconfig/release/) |  | No | Yes |  |
| FreeType | [2.11.0](https://download.savannah.gnu.org/releases/freetype) |  | No |  | [Yes](https://github.com/bitcoin/bitcoin/blob/master/depends/packages/qt.mk) (Android only) |
| GCC |  | [8.1](https://gcc.gnu.org/) (C++17 & std::filesystem support) |  |  |  |
| glibc | | [2.18](https://www.gnu.org/software/libc/) |  |  |  |  |
| HarfBuzz-NG |  |  |  |  | [Yes](https://github.com/bitcoin/bitcoin/blob/master/depends/packages/qt.mk) |
| libevent | [2.1.12-stable](https://github.com/libevent/libevent/releases) | [2.0.21](https://github.com/bitcoin/bitcoin/pull/18676) | No |  |  |
| libnatpmp | git commit [4536032...](https://github.com/miniupnp/libnatpmp/tree/4536032ae32268a45c073a4d5e91bbab4534773a) |  | No |  |  |
| libpng |  |  |  |  | [Yes](https://github.com/bitcoin/bitcoin/blob/master/depends/packages/qt.mk) |
| MiniUPnPc | [2.2.2](https://miniupnp.tuxfamily.org/files) |  | No |  |  |
| PCRE |  |  |  |  | [Yes](https://github.com/bitcoin/bitcoin/blob/master/depends/packages/qt.mk) |
| Python (tests) |  | [3.6](https://www.python.org/downloads) |  |  |  |
| qrencode | [3.4.4](https://fukuchi.org/works/qrencode) |  | No |  |  |
| Qt | [5.15.3](https://download.qt.io/official_releases/qt/) | [5.9.5](https://github.com/bitcoin/bitcoin/issues/20104) | No |  |  |
| SQLite | [3.32.1](https://sqlite.org/download.html) | [3.7.17](https://github.com/bitcoin/bitcoin/pull/19077) |  |  |  |
| XCB |  |  |  |  | [Yes](https://github.com/bitcoin/bitcoin/blob/master/depends/packages/qt.mk) (Linux only) |
| systemtap ([tracing](tracing.md))| [4.5](https://sourceware.org/systemtap/ftp/releases/) |  |  |  | |
| xkbcommon |  |  |  |  | [Yes](https://github.com/bitcoin/bitcoin/blob/master/depends/packages/qt.mk) (Linux only) |
| ZeroMQ | [4.3.1](https://github.com/zeromq/libzmq/releases) | 4.0.0 | No |  |  |
| zlib |  |  |  |  | [Yes](https://github.com/bitcoin/bitcoin/blob/master/depends/packages/qt.mk) |

<a name="note1">Note \*</a> : When compiling with `-stdlib=libc++`, the minimum supported libc++ version is 7.0.

Controlling dependencies
------------------------
Some dependencies are not needed in all configurations. The following are some factors that affect the dependency list.

#### Options passed to `./configure`
* MiniUPnPc is not needed with `--without-miniupnpc`.
* libnatpmp is not needed with `--without-natpmp`.
* Berkeley DB is not needed with `--disable-wallet` or `--without-bdb`.
* SQLite is not needed with `--disable-wallet` or `--without-sqlite`.
* Qt is not needed with `--without-gui`.
* If the qrencode dependency is absent, QR support won't be added. To force an error when that happens, pass `--with-qrencode`.
* If the systemtap dependency is absent, USDT support won't compiled in.
* ZeroMQ is needed only with the `--with-zmq` option.

#### Other
* Not-Qt-bundled zlib is required to build the [DMG tool](../contrib/macdeploy/README.md#deterministic-macos-dmg-notes) from the libdmg-hfsplus project.
=======
# Dependencies

These are the dependencies used by Bitcoin Core.
You can find installation instructions in the `build-*.md` file for your platform.
"Runtime" and "Version Used" are both in reference to the release binaries.

| Dependency | Minimum required |
| --- | --- |
| [Autoconf](https://www.gnu.org/software/autoconf/) | [2.69](https://github.com/bitcoin/bitcoin/pull/17769) |
| [Automake](https://www.gnu.org/software/automake/) | [1.13](https://github.com/bitcoin/bitcoin/pull/18290) |
| [Clang](https://clang.llvm.org) | [8.0](https://github.com/bitcoin/bitcoin/pull/24164) |
| [GCC](https://gcc.gnu.org) | [8.1](https://github.com/bitcoin/bitcoin/pull/23060) |
| [Python](https://www.python.org) (tests) | [3.6](https://github.com/bitcoin/bitcoin/pull/19504) |
| [systemtap](https://sourceware.org/systemtap/) ([tracing](tracing.md))| N/A |

## Required

| Dependency | Releases | Version used | Minimum required | Runtime |
| --- | --- | --- | --- | --- |
| [Boost](../depends/packages/boost.mk) | [link](https://www.boost.org/users/download/) | [1.77.0](https://github.com/bitcoin/bitcoin/pull/24383) | [1.64.0](https://github.com/bitcoin/bitcoin/pull/22320) | No |
| [libevent](../depends/packages/libevent.mk) | [link](https://github.com/libevent/libevent/releases) | [2.1.12-stable](https://github.com/bitcoin/bitcoin/pull/21991) | [2.1.8](https://github.com/bitcoin/bitcoin/pull/24681) | No |
| glibc | [link](https://www.gnu.org/software/libc/) | N/A | [2.18](https://github.com/bitcoin/bitcoin/pull/23511) | Yes |
| Linux Kernel | [link](https://www.kernel.org/) | N/A | 3.2.0 | Yes |

## Optional

### GUI
| Dependency | Releases | Version used | Minimum required | Runtime |
| --- | --- | --- | --- | --- |
| [Fontconfig](../depends/packages/fontconfig.mk) | [link](https://www.freedesktop.org/wiki/Software/fontconfig/) | [2.12.6](https://github.com/bitcoin/bitcoin/pull/23495) | 2.6 | Yes |
| [FreeType](../depends/packages/freetype.mk) | [link](https://freetype.org) | [2.11.0](https://github.com/bitcoin/bitcoin/commit/01544dd78ccc0b0474571da854e27adef97137fb) | 2.3.0 | Yes |
| [qrencode](../depends/packages/qrencode.mk) | [link](https://fukuchi.org/works/qrencode/) | [3.4.4](https://github.com/bitcoin/bitcoin/pull/6373) | | No |
| [Qt](../depends/packages/qt.mk) | [link](https://download.qt.io/official_releases/qt/) | [5.15.5](https://github.com/bitcoin/bitcoin/pull/25719) | [5.11.3](https://github.com/bitcoin/bitcoin/pull/24132) | No |

### Networking
| Dependency | Releases | Version used | Minimum required | Runtime |
| --- | --- | --- | --- | --- |
| [libnatpmp](../depends/packages/libnatpmp.mk) | [link](https://github.com/miniupnp/libnatpmp/) | commit [4536032...](https://github.com/bitcoin/bitcoin/pull/21209) | | No |
| [MiniUPnPc](../depends/packages/miniupnpc.mk) | [link](https://miniupnp.tuxfamily.org/) | [2.2.2](https://github.com/bitcoin/bitcoin/pull/20421) | 1.9 | No |

### Notifications
| Dependency | Releases | Version used | Minimum required | Runtime |
| --- | --- | --- | --- | --- |
| [ZeroMQ](../depends/packages/zeromq.mk) | [link](https://github.com/zeromq/libzmq/releases) | [4.3.4](https://github.com/bitcoin/bitcoin/pull/23956) | 4.0.0 | No |

### Wallet
| Dependency | Releases | Version used | Minimum required | Runtime |
| --- | --- | --- | --- | --- |
| [Berkeley DB](../depends/packages/bdb.mk) (legacy wallet) | [link](https://www.oracle.com/technetwork/database/database-technologies/berkeleydb/downloads/index.html) | 4.8.30 | 4.8.x | No |
| [SQLite](../depends/packages/sqlite.mk) | [link](https://sqlite.org) | [3.32.1](https://github.com/bitcoin/bitcoin/pull/19077) | [3.7.17](https://github.com/bitcoin/bitcoin/pull/19077) | No |
>>>>>>> d82fec21
<|MERGE_RESOLUTION|>--- conflicted
+++ resolved
@@ -1,53 +1,3 @@
-<<<<<<< HEAD
-Dependencies
-============
-
-These are the dependencies currently used by Bitcoin Core. You can find instructions for installing them in the `build-*.md` file for your platform.
-
-| Dependency | Version used | Minimum required | CVEs | Shared | [Bundled Qt library](https://doc.qt.io/qt-5/configure-options.html#third-party-libraries) |
-| --- | --- | --- | --- | --- | --- |
-| Berkeley DB | [4.8.30](https://www.oracle.com/technetwork/database/database-technologies/berkeleydb/downloads/index.html) | 4.8.x | No |  |  |
-| Boost | [1.77.0](https://www.boost.org/users/download/) | [1.64.0](https://github.com/bitcoin/bitcoin/pull/22320) | No |  |  |
-| Clang<sup>[ \* ](#note1)</sup> |  | [7.0](https://releases.llvm.org/download.html) (C++17 & std::filesystem support) |  |  |  |
-| Fontconfig | [2.12.6](https://www.freedesktop.org/software/fontconfig/release/) |  | No | Yes |  |
-| FreeType | [2.11.0](https://download.savannah.gnu.org/releases/freetype) |  | No |  | [Yes](https://github.com/bitcoin/bitcoin/blob/master/depends/packages/qt.mk) (Android only) |
-| GCC |  | [8.1](https://gcc.gnu.org/) (C++17 & std::filesystem support) |  |  |  |
-| glibc | | [2.18](https://www.gnu.org/software/libc/) |  |  |  |  |
-| HarfBuzz-NG |  |  |  |  | [Yes](https://github.com/bitcoin/bitcoin/blob/master/depends/packages/qt.mk) |
-| libevent | [2.1.12-stable](https://github.com/libevent/libevent/releases) | [2.0.21](https://github.com/bitcoin/bitcoin/pull/18676) | No |  |  |
-| libnatpmp | git commit [4536032...](https://github.com/miniupnp/libnatpmp/tree/4536032ae32268a45c073a4d5e91bbab4534773a) |  | No |  |  |
-| libpng |  |  |  |  | [Yes](https://github.com/bitcoin/bitcoin/blob/master/depends/packages/qt.mk) |
-| MiniUPnPc | [2.2.2](https://miniupnp.tuxfamily.org/files) |  | No |  |  |
-| PCRE |  |  |  |  | [Yes](https://github.com/bitcoin/bitcoin/blob/master/depends/packages/qt.mk) |
-| Python (tests) |  | [3.6](https://www.python.org/downloads) |  |  |  |
-| qrencode | [3.4.4](https://fukuchi.org/works/qrencode) |  | No |  |  |
-| Qt | [5.15.3](https://download.qt.io/official_releases/qt/) | [5.9.5](https://github.com/bitcoin/bitcoin/issues/20104) | No |  |  |
-| SQLite | [3.32.1](https://sqlite.org/download.html) | [3.7.17](https://github.com/bitcoin/bitcoin/pull/19077) |  |  |  |
-| XCB |  |  |  |  | [Yes](https://github.com/bitcoin/bitcoin/blob/master/depends/packages/qt.mk) (Linux only) |
-| systemtap ([tracing](tracing.md))| [4.5](https://sourceware.org/systemtap/ftp/releases/) |  |  |  | |
-| xkbcommon |  |  |  |  | [Yes](https://github.com/bitcoin/bitcoin/blob/master/depends/packages/qt.mk) (Linux only) |
-| ZeroMQ | [4.3.1](https://github.com/zeromq/libzmq/releases) | 4.0.0 | No |  |  |
-| zlib |  |  |  |  | [Yes](https://github.com/bitcoin/bitcoin/blob/master/depends/packages/qt.mk) |
-
-<a name="note1">Note \*</a> : When compiling with `-stdlib=libc++`, the minimum supported libc++ version is 7.0.
-
-Controlling dependencies
-------------------------
-Some dependencies are not needed in all configurations. The following are some factors that affect the dependency list.
-
-#### Options passed to `./configure`
-* MiniUPnPc is not needed with `--without-miniupnpc`.
-* libnatpmp is not needed with `--without-natpmp`.
-* Berkeley DB is not needed with `--disable-wallet` or `--without-bdb`.
-* SQLite is not needed with `--disable-wallet` or `--without-sqlite`.
-* Qt is not needed with `--without-gui`.
-* If the qrencode dependency is absent, QR support won't be added. To force an error when that happens, pass `--with-qrencode`.
-* If the systemtap dependency is absent, USDT support won't compiled in.
-* ZeroMQ is needed only with the `--with-zmq` option.
-
-#### Other
-* Not-Qt-bundled zlib is required to build the [DMG tool](../contrib/macdeploy/README.md#deterministic-macos-dmg-notes) from the libdmg-hfsplus project.
-=======
 # Dependencies
 
 These are the dependencies used by Bitcoin Core.
@@ -97,5 +47,4 @@
 | Dependency | Releases | Version used | Minimum required | Runtime |
 | --- | --- | --- | --- | --- |
 | [Berkeley DB](../depends/packages/bdb.mk) (legacy wallet) | [link](https://www.oracle.com/technetwork/database/database-technologies/berkeleydb/downloads/index.html) | 4.8.30 | 4.8.x | No |
-| [SQLite](../depends/packages/sqlite.mk) | [link](https://sqlite.org) | [3.32.1](https://github.com/bitcoin/bitcoin/pull/19077) | [3.7.17](https://github.com/bitcoin/bitcoin/pull/19077) | No |
->>>>>>> d82fec21
+| [SQLite](../depends/packages/sqlite.mk) | [link](https://sqlite.org) | [3.32.1](https://github.com/bitcoin/bitcoin/pull/19077) | [3.7.17](https://github.com/bitcoin/bitcoin/pull/19077) | No |