--- conflicted
+++ resolved
@@ -80,13 +80,6 @@
 
 ### 1. Configuration
 
-<<<<<<< HEAD
-Note that external signer support is currently not available on OpenBSD, since
-the used header-only library Boost.Process fails to compile (certain system
-calls and preprocessor defines like `waitid()` and `WEXITED` are missing).
-
-=======
->>>>>>> 4985b774
 There are many ways to configure Qtum Core, here are a few common examples:
 
 ##### Descriptor Wallet and GUI:
