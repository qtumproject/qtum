<<<<<<< HEAD
# Multiprocess Qtum

On unix systems, the `--enable-multiprocess` build option can be passed to `./configure` to build new `qtum-node`, `qtum-wallet`, and `qtum-gui` executables alongside existing `qtumd` and `qtum-qt` executables.

`qtum-node` is a drop-in replacement for `qtumd`, and `qtum-gui` is a drop-in replacement for `qtum-qt`, and there are no differences in use or external behavior between the new and old executables. But internally (after [#10102](https://github.com/bitcoin/bitcoin/pull/10102)), `qtum-gui` will spawn a `qtum-node` process to run P2P and RPC code, communicating with it across a socket pair, and `qtum-node` will spawn `qtum-wallet` to run wallet code, also communicating over a socket pair. This will let node, wallet, and GUI code run in separate address spaces for better isolation, and allow future improvements like being able to start and stop components independently on different machines and environments.
=======
# Multiprocess Qtum Design Document

Guide to the design and architecture of the Qtum Core multiprocess feature

_This document describes the design of the multiprocess feature. For usage information, see the top-level [multiprocess.md](../multiprocess.md) file._
>>>>>>> 258457a4

## Table of contents

- [Introduction](#introduction)
- [Current Architecture](#current-architecture)
- [Proposed Architecture](#proposed-architecture)
- [Component Overview: Navigating the IPC Framework](#component-overview-navigating-the-ipc-framework)
- [Design Considerations](#design-considerations)
  - [Selection of Cap’n Proto](#selection-of-capn-proto)
  - [Hiding IPC](#hiding-ipc)
  - [Interface Definition Maintenance](#interface-definition-maintenance)
  - [Interface Stability](#interface-stability)
- [Security Considerations](#security-considerations)
- [Example Use Cases and Flows](#example-use-cases-and-flows)
  - [Retrieving a Block Hash](#retrieving-a-block-hash)
- [Future Enhancements](#future-enhancements)
- [Conclusion](#conclusion)
- [Appendices](#appendices)
  - [Glossary of Terms](#glossary-of-terms)
  - [References](#references)
- [Acknowledgements](#acknowledgements)

<<<<<<< HEAD
- [ ] Adding `-ipcbind` and `-ipcconnect` options to `qtum-node`, `qtum-wallet`, and `qtum-gui` executables so they can listen and connect to TCP ports and unix socket paths. This will allow separate processes to be started and stopped any time and connect to each other.
- [ ] Adding `-server` and `-rpcbind` options to the `qtum-wallet` executable so wallet processes can handle RPC requests directly without going through the node.
- [ ] Supporting windows, not just unix systems. The existing socket code is already cross-platform, so the only windows-specific code that needs to be written is code spawning a process and passing a socket descriptor. This can be implemented with `CreateProcess` and `WSADuplicateSocket`. Example: https://memset.wordpress.com/2010/10/13/win32-api-passing-socket-with-ipc-method/.
- [ ] Adding sandbox features, restricting subprocess access to resources and data. See [https://eklitzke.org/multiprocess-bitcoin](https://eklitzke.org/multiprocess-bitcoin).
=======
## Introduction
>>>>>>> 258457a4

The Qtum Core software has historically employed a monolithic architecture. The existing design has integrated functionality like P2P network operations, wallet management, and a GUI into a single executable. While effective, it has limitations in flexibility, security, and scalability. This project introduces changes that transition Qtum Core to a more modular architecture. It aims to enhance security, improve usability, and facilitate maintenance and development of the software in the long run.

## Current Architecture

The current system features two primary executables: `qtumd` and `qtum-qt`. `qtumd` combines a Qtum P2P node with an integrated JSON-RPC server, wallet, and indexes. `qtum-qt` extends this by incorporating a Qt-based GUI. This monolithic structure, although robust, presents challenges such as limited operational flexibility and increased security risks due to the tight integration of components.

## Proposed Architecture

The new architecture divides the existing code into three specialized executables:

- `qtum-node`: Manages the P2P node, indexes, and JSON-RPC server.
- `qtum-wallet`: Handles all wallet functionality.
- `qtum-gui`: Provides a standalone Qt-based GUI.

This modular approach is designed to enhance security through component isolation and improve usability by allowing independent operation of each module. This allows for new use-cases, such as running the node on a dedicated machine and operating wallets and GUIs on separate machines with the flexibility to start and stop them as needed.

This subdivision could be extended in the future. For example, indexes could be removed from the `qtum-node` executable and run in separate executables. And JSON-RPC servers could be added to wallet and index executables, so they can listen and respond to RPC requests on their own ports, without needing to forward RPC requests through `qtum-node`.

<table><tr><td>

```mermaid
flowchart LR
    node[qtum-node] -- listens on --> socket["&lt;datadir&gt;/node.sock"]
    wallet[qtum-wallet] -- connects to --> socket
    gui[qtum-gui] -- connects to --> socket
```

</td></tr><tr><td>
Processes and socket connection.
</td></tr></table>

## Component Overview: Navigating the IPC Framework

This section describes the major components of the Inter-Process Communication (IPC) framework covering the relevant source files, generated files, tools, and libraries.

### Abstract C++ Classes in [`src/interfaces/`](../../src/interfaces/)
- The foundation of the IPC implementation lies in the abstract C++ classes within the [`src/interfaces/`](../../src/interfaces/) directory. These classes define pure virtual methods that code in [`src/node/`](../../src/node/), [`src/wallet/`](../../src/wallet/), and [`src/qt/`](../../src/qt/) directories call to interact with each other.
- Each abstract class in this directory represents a distinct interface that the different modules (node, wallet, GUI) implement and use for cross-process communication.
- The classes are written following conventions described in [Internal Interface
  Guidelines](../developer-notes.md#internal-interface-guidelines) to ensure
  compatibility with Cap'n Proto.

### Cap’n Proto Files in [`src/ipc/capnp/`](../../src/ipc/capnp/)
- Corresponding to each abstract class, there are `.capnp` files within the [`src/ipc/capnp/`](../../src/ipc/capnp/) directory. These files are used as input to the `mpgen` tool (described below) to generate C++ code.
- These Cap’n Proto files ([learn more about Cap'n Proto RPC](https://capnproto.org/rpc.html)) define the structure and format of messages that are exchanged over IPC. They serve as blueprints for generating C++ code that bridges the gap between high-level C++ interfaces and low-level socket communication.

### The `mpgen` Code Generation Tool
- A central component of the IPC framework is the `mpgen` tool which is part the [`libmultiprocess` project](https://github.com/chaincodelabs/libmultiprocess). This tool takes the `.capnp` files as input and generates C++ code.
- The generated code handles IPC communication, translating interface calls into socket reads and writes.

### C++ Client Subclasses in Generated Code
- In the generated code, we have C++ client subclasses that inherit from the abstract classes in [`src/interfaces/`](../../src/interfaces/). These subclasses are the workhorses of the IPC mechanism.
- They implement all the methods of the interface, marshalling arguments into a structured format, sending them as requests to the IPC server via a UNIX socket, and handling the responses.
- These subclasses effectively mask the complexity of IPC, presenting a familiar C++ interface to developers.
- Internally, the client subclasses generated by the `mpgen` tool wrap [client classes generated by Cap'n Proto](https://capnproto.org/cxxrpc.html#clients), and use them to send IPC requests.

### C++ Server Classes in Generated Code
- On the server side, corresponding generated C++ classes receive IPC requests. These server classes are responsible for unmarshalling method arguments, invoking the corresponding methods in the local [`src/interfaces/`](../../src/interfaces/) objects, and creating the IPC response.
- The server classes ensure that return values (including output argument values and thrown exceptions) are marshalled and sent back to the client, completing the communication cycle.
- Internally, the server subclasses generated by the `mpgen` tool inherit from [server classes generated by Cap'n Proto](https://capnproto.org/cxxrpc.html#servers), and use them to process IPC requests.

### The `libmultiprocess` Runtime Library
- **Core Functionality**: The `libmultiprocess` runtime library's primary function is to instantiate the generated client and server classes as needed.
- **Bootstrapping IPC Connections**: It provides functions for starting new IPC connections, specifically binding generated client and server classes for an initial `interfaces::Init` interface (defined in [`src/interfaces/init.h`](../../src/interfaces/init.h)) to a UNIX socket. This initial interface has methods returning other interfaces that different Qtum Core modules use to communicate after the bootstrapping phase.
- **Asynchronous I/O and Thread Management**: The library is also responsible for managing I/O and threading. Particularly, it ensures that IPC requests never block each other and that new threads on either side of a connection can always make client calls. It also manages worker threads on the server side of calls, ensuring that calls from the same client thread always execute on the same server thread (to avoid locking issues and support nested callbacks).

### Type Hooks in [`src/ipc/capnp/*-types.h`](../../src/ipc/capnp/)
- **Custom Type Conversions**: In [`src/ipc/capnp/*-types.h`](../../src/ipc/capnp/), function overloads of two `libmultiprocess` C++ functions, `mp::CustomReadField` and `mp::CustomBuildFields`, are defined. These overloads are used for customizing the conversion of specific C++ types to and from Cap’n Proto types.
- **Handling Special Cases**: The `mpgen` tool and `libmultiprocess` library can convert most C++ types to and from Cap’n Proto types automatically, including interface types, primitive C++ types, standard C++ types like `std::vector`, `std::set`, `std::map`, `std::tuple`, and `std::function`, as well as simple C++ structs that consist of aforementioned types and whose fields correspond 1:1 with Cap’n Proto struct fields. For other types, `*-types.h` files provide custom code to convert between C++ and Cap’n Proto data representations.

### Protocol-Agnostic IPC Code in [`src/ipc/`](../../src/ipc/)
- **Broad Applicability**: Unlike the Cap’n Proto-specific code in [`src/ipc/capnp/`](../../src/ipc/capnp/), the code in the [`src/ipc/`](../../src/ipc/) directory is protocol-agnostic. This enables potential support for other protocols, such as gRPC or a custom protocol in the future.
- **Process Management and Socket Operations**: The main purpose of this component is to provide functions for spawning new processes and creating and connecting to UNIX sockets.
- **ipc::Exception Class**: This code also defines an `ipc::Exception` class which is thrown from the generated C++ client class methods when there is an unexpected IPC error, such as a disconnection.

<table><tr><td>

```mermaid
flowchart TD
    capnpFile[ipc/capnp/chain.capnp] -->|Input to| mpgenTool([mpgen Tool])
    mpgenTool -->|Generates| proxyTypesH[ipc/capnp/chain.capnp.proxy-types.h]
    mpgenTool --> proxyClientCpp[ipc/capnp/chain.capnp.proxy-client.c++]
    mpgenTool --> proxyServerCpp[ipc/capnp/chain.capnp.proxy-server.c++]
    proxyTypesH -.->|Includes| interfaces/chain.h
    proxyClientCpp -.-> interfaces/chain.h
    proxyServerCpp -.-> interfaces/chain.h
```
<<<<<<< HEAD
cd <BITCOIN_SOURCE_DIRECTORY>
make -C depends NO_QT=1 MULTIPROCESS=1
CONFIG_SITE=$PWD/depends/x86_64-pc-linux-gnu/share/config.site ./configure
make
src/qtum-node -regtest -printtoconsole -debug=ipc
BITCOIND=qtum-node test/functional/test_runner.py
=======

</td></tr><tr><td>
Diagram showing generated source files and includes.
</td></tr></table>

## Design Considerations

### Selection of Cap’n Proto
The choice to use [Cap’n Proto](https://capnproto.org/) for IPC was primarily influenced by its support for passing object references and managing object lifetimes, which would have to be implemented manually with a framework that only supported plain requests and responses like [gRPC](https://grpc.io/). The support is especially helpful for passing callback objects like `std::function` and enabling bidirectional calls between processes.

The choice to use an RPC framework at all instead of a custom protocol was necessitated by the size of Qtum Core internal interfaces which consist of around 150 methods that pass complex data structures and are called in complicated ways (in parallel, and from callbacks that can be nested and stored). Writing a custom protocol to wrap these complicated interfaces would be a lot more work, akin to writing a new RPC framework.

### Hiding IPC

The IPC mechanism is deliberately isolated from the rest of the codebase so less code has to be concerned with IPC.

Building Qtum Core with IPC support is optional, and node, wallet, and GUI code can be compiled to either run in the same process or separate processes. The build system also ensures Cap’n Proto library headers can only be used within the [`src/ipc/capnp/`](../../src/ipc/capnp/) directory, not in other parts of the codebase.

The libmultiprocess runtime is designed to place as few constraints as possible on IPC interfaces and to make IPC calls act like normal function calls. Method arguments, return values, and exceptions are automatically serialized and sent between processes. Object references and `std::function` arguments are tracked to allow invoked code to call back into invoking code at any time. And there is a 1:1 threading model where every client thread has a corresponding server thread responsible for executing incoming calls from that thread (there can be multiple calls from the same thread due to callbacks) without blocking, and holding the same thread-local variables and locks so behavior is the same whether IPC is used or not.

### Interface Definition Maintenance

The choice to maintain interface definitions and C++ type mappings as `.capnp` files in the [`src/ipc/capnp/`](../../src/ipc/capnp/) was mostly done for convenience, and probably something that could be improved in the future.

In the current design, class names, method names, and parameter names are duplicated between C++ interfaces in [`src/interfaces/`](../../src/interfaces/) and Cap’n Proto files in [`src/ipc/capnp/`](../../src/ipc/capnp/). While this keeps C++ interface headers simple and free of references to IPC, it is a maintenance burden because it means inconsistencies between C++ declarations and Cap’n Proto declarations will result in compile errors. (Static type checking ensures these are not runtime errors.)

An alternate approach could use custom [C++ Attributes](https://en.cppreference.com/w/cpp/language/attributes) embedded in interface declarations to automatically generate `.capnp` files from C++ headers. This has not been pursued because parsing C++ headers is more complicated than parsing Cap’n Proto interface definitions, especially portably on multiple platforms.

In the meantime, the developer guide [Internal interface guidelines](developer-notes.md#internal-interface-guidelines) can provide guidance on keeping interfaces consistent and functional and avoiding compile errors.

### Interface Stability

The currently defined IPC interfaces are unstable, and can change freely with no backwards compatibility. The decision to allow this stems from the recognition that our current interfaces are still evolving and not yet ideal for external use. As these interfaces mature and become more refined, there may be an opportunity to declare them stable and use Cap’n Proto's support for protocol evolution ([Cap'n Proto - Evolving Your Protocol](https://capnproto.org/language.html#evolving-your-protocol)) to allow them to be extended while remaining backwards compatible. This could allow different versions of node, GUI, and wallet binaries to interoperate, and potentially open doors for external tools to utilize these interfaces, such as creating custom indexes through a stable indexing interface. However, for now, the priority is to improve the interfaces internally. Given their current state and the advantages of using JSON-RPC for most common tasks, it's more practical to focus on internal development rather than external applicability.

## Security Considerations

The integration of [Cap’n Proto](https://capnproto.org/) and [libmultiprocess](https://github.com/chaincodelabs/libmultiprocess) into the Qtum Core architecture increases its potential attack surface. Cap’n Proto, being a complex and substantial new dependency, introduces potential sources of vulnerability, particularly through the creation of new UNIX sockets. The inclusion of libmultiprocess, while a smaller external dependency, also contributes to this risk. However, plans are underway to incorporate libmultiprocess as a git subtree, aligning it more closely with the project's well-reviewed internal libraries. While adopting these multiprocess features does introduce some risk, it's worth noting that they can be disabled, allowing builds without these new dependencies. This flexibility ensures that users can balance functionality with security considerations as needed.

## Example Use Cases and Flows

### Retrieving a Block Hash

Let’s walk through an example where the `qtum-wallet` process requests the hash of a block at a specific height from the `qtum-node` process. This example demonstrates the practical application of the IPC mechanism, specifically the interplay between C++ method calls and Cap’n Proto-generated RPC calls.

<table><tr><td>

```mermaid
sequenceDiagram
    box "qtum-wallet process"
    participant WalletCode as Wallet code
    participant ChainClient as Generated Chain client class<br/>ProxyClient<messages::Chain>
    end
    box "qtum-node process"
    participant ChainServer as Generated Chain server class<br/>ProxyServer<messages::Chain>
    participant LocalChain as Chain object<br/>node::ChainImpl
    end

    WalletCode->>ChainClient: getBlockHash(height)
    ChainClient->>ChainServer: Send RPC getBlockHash request
    ChainServer->>LocalChain: getBlockHash(height)
    LocalChain->>ChainServer: Return block hash
    ChainServer->>ChainClient: Send response with block hash
    ChainClient->>WalletCode: Return block hash
>>>>>>> 258457a4
```

</td></tr><tr><td>
<code>Chain::getBlockHash</code> call diagram
</td></tr></table>

1. **Initiation in qtum-wallet**
   - The wallet process calls the `getBlockHash` method on a `Chain` object. This method is defined as a virtual method in [`src/interfaces/chain.h`](../../src/interfaces/chain.h).

2. **Translation to Cap’n Proto RPC**
   - The `Chain::getBlockHash` virtual method is overridden by the `Chain` [client subclass](#c-client-subclasses-in-generated-code) to translate the method call into a Cap’n Proto RPC call.
   - The client subclass is automatically generated by the `mpgen` tool from the [`chain.capnp`](https://github.com/ryanofsky/bitcoin/blob/pr/ipc/src/ipc/capnp/chain.capnp) file in [`src/ipc/capnp/`](../../src/ipc/capnp/).

3. **Request Preparation and Dispatch**
   - The `getBlockHash` method of the generated `Chain` client subclass in `qtum-wallet` populates a Cap’n Proto request with the `height` parameter, sends it to `qtum-node` process, and waits for a response.

4. **Handling in qtum-node**
   - Upon receiving the request, the Cap'n Proto dispatching code in the `qtum-node` process calls the `getBlockHash` method of the `Chain` [server class](#c-server-classes-in-generated-code).
   - The server class is automatically generated by the `mpgen` tool from the [`chain.capnp`](https://github.com/ryanofsky/bitcoin/blob/pr/ipc/src/ipc/capnp/chain.capnp) file in [`src/ipc/capnp/`](../../src/ipc/capnp/).
   - The `getBlockHash` method of the generated `Chain` server subclass in `qtum-wallet` receives a Cap’n Proto request object with the `height` parameter, and calls the `getBlockHash` method on its local `Chain` object with the provided `height`.
   - When the call returns, it encapsulates the return value in a Cap’n Proto response, which it sends back to the `qtum-wallet` process,

5. **Response and Return**
   - The `getBlockHash` method of the generated `Chain` client subclass in `qtum-wallet` which sent the request now receives the response.
   - It extracts the block hash value from the response, and returns it to the original caller.

## Future Enhancements

Further improvements are possible such as:

- Separating indexes from `qtum-node`, and running indexing code in separate processes (see [indexes: Stop using node internal types #24230](https://github.com/bitcoin/bitcoin/pull/24230)).
- Enabling wallet processes to listen for JSON-RPC requests on their own ports instead of needing the node process to listen and forward requests to them.
- Automatically generating `.capnp` files from C++ interface definitions (see [Interface Definition Maintenance](#interface-definition-maintenance)).
- Simplifying and stabilizing interfaces (see [Interface Stability](#interface-stability)).
- Adding sandbox features, restricting subprocess access to resources and data (see [https://eklitzke.org/multiprocess-bitcoin](https://eklitzke.org/multiprocess-bitcoin)).
- Using Cap'n Proto's support for [other languages](https://capnproto.org/otherlang.html), such as [Rust](https://github.com/capnproto/capnproto-rust), to allow code written in other languages to call Qtum Core C++ code, and vice versa (see [How to rustify libmultiprocess? #56](https://github.com/chaincodelabs/libmultiprocess/issues/56)).

## Conclusion

This modularization represents an advancement in Qtum Core's architecture, offering enhanced security, flexibility, and maintainability. The project invites collaboration and feedback from the community.

## Appendices

### Glossary of Terms

- **abstract class**: A class in C++ that consists of virtual functions. In the Qtum Core project, they define interfaces for inter-component communication.

- **asynchronous I/O**: A form of input/output processing that allows a program to continue other operations while a transmission is in progress.

- **Cap’n Proto**: A high-performance data serialization and RPC library, chosen for its support for object references and bidirectional communication.

- **Cap’n Proto interface**: A set of methods defined in Cap’n Proto to facilitate structured communication between different software components.

- **Cap’n Proto struct**: A structured data format used in Cap’n Proto, similar to structs in C++, for organizing and transporting data across different processes.

- **client class (in generated code)**: A C++ class generated from a Cap’n Proto interface which inherits from a Qtum core abstract class, and implements each virtual method to send IPC requests to another process. (see also [components section](#c-client-subclasses-in-generated-code))

- **IPC (inter-process communication)**: Mechanisms that enable processes to exchange requests and data.

- **ipc::Exception class**: A class within Qtum Core's protocol-agnostic IPC code that is thrown by client class methods when there is an IPC error.

- **libmultiprocess**: A custom library and code generation tool used for creating IPC interfaces and managing IPC connections.

- **marshalling**: Transforming an object’s memory representation for transmission.

- **mpgen tool**: A tool within the `libmultiprocess` suite that generates C++ code from Cap’n Proto files, facilitating IPC.

- **protocol-agnostic code**: Generic IPC code in [`src/ipc/`](../../src/ipc/) that does not rely on Cap’n Proto and could be used with other protocols. Distinct from code in [`src/ipc/capnp/`](../../src/ipc/capnp/) which relies on Cap’n Proto.

- **RPC (remote procedure call)**: A protocol that enables a program to request a service from another program in a different address space or network. Qtum Core uses [JSON-RPC](https://en.wikipedia.org/wiki/JSON-RPC) for RPC.

- **server class (in generated code)**: A C++ class generated from a Cap’n Proto interface which handles requests sent by a _client class_ in another process. The request handled by calling a local Qtum Core interface method, and the return values (if any) are sent back in a response. (see also: [components section](#c-server-classes-in-generated-code))

- **unix socket**: Communication endpoint which is a filesystem path, used for exchanging data between processes running on the same host.

- **virtual method**: A function or method whose behavior can be overridden within an inheriting class by a function with the same signature.

## References

- **Cap’n Proto RPC protocol description**: https://capnproto.org/rpc.html
- **libmultiprocess project page**: https://github.com/chaincodelabs/libmultiprocess

## Acknowledgements

This design doc was written by @ryanofsky, who is grateful to all the reviewers who gave feedback and tested [multiprocess PRs](https://github.com/bitcoin/bitcoin/pull/28722), and everyone else who's helped with this project. Particular thanks to @ariard who deeply reviewed IPC code and improved the design of the IPC library and initialization process. @jnewbery who championed the early refactoring PRs and helped guide them through development and review. @sjors who has reviewed and repeatedly tested multiprocess code, reporting many issues and helping debug them. @hebasto, @fanquake, and @maflcko who made significant improvements to the build system and fixed countless build issues. @vasild and @jamesob who were brave contributors to the libmultiprocess library. And Chaincode Labs for making this work possible. Also thanks to ChatGPT, who actually wrote most of this document (not @ryanofsky).<|MERGE_RESOLUTION|>--- conflicted
+++ resolved
@@ -1,16 +1,8 @@
-<<<<<<< HEAD
-# Multiprocess Qtum
-
-On unix systems, the `--enable-multiprocess` build option can be passed to `./configure` to build new `qtum-node`, `qtum-wallet`, and `qtum-gui` executables alongside existing `qtumd` and `qtum-qt` executables.
-
-`qtum-node` is a drop-in replacement for `qtumd`, and `qtum-gui` is a drop-in replacement for `qtum-qt`, and there are no differences in use or external behavior between the new and old executables. But internally (after [#10102](https://github.com/bitcoin/bitcoin/pull/10102)), `qtum-gui` will spawn a `qtum-node` process to run P2P and RPC code, communicating with it across a socket pair, and `qtum-node` will spawn `qtum-wallet` to run wallet code, also communicating over a socket pair. This will let node, wallet, and GUI code run in separate address spaces for better isolation, and allow future improvements like being able to start and stop components independently on different machines and environments.
-=======
 # Multiprocess Qtum Design Document
 
 Guide to the design and architecture of the Qtum Core multiprocess feature
 
 _This document describes the design of the multiprocess feature. For usage information, see the top-level [multiprocess.md](../multiprocess.md) file._
->>>>>>> 258457a4
 
 ## Table of contents
 
@@ -33,14 +25,7 @@
   - [References](#references)
 - [Acknowledgements](#acknowledgements)
 
-<<<<<<< HEAD
-- [ ] Adding `-ipcbind` and `-ipcconnect` options to `qtum-node`, `qtum-wallet`, and `qtum-gui` executables so they can listen and connect to TCP ports and unix socket paths. This will allow separate processes to be started and stopped any time and connect to each other.
-- [ ] Adding `-server` and `-rpcbind` options to the `qtum-wallet` executable so wallet processes can handle RPC requests directly without going through the node.
-- [ ] Supporting windows, not just unix systems. The existing socket code is already cross-platform, so the only windows-specific code that needs to be written is code spawning a process and passing a socket descriptor. This can be implemented with `CreateProcess` and `WSADuplicateSocket`. Example: https://memset.wordpress.com/2010/10/13/win32-api-passing-socket-with-ipc-method/.
-- [ ] Adding sandbox features, restricting subprocess access to resources and data. See [https://eklitzke.org/multiprocess-bitcoin](https://eklitzke.org/multiprocess-bitcoin).
-=======
 ## Introduction
->>>>>>> 258457a4
 
 The Qtum Core software has historically employed a monolithic architecture. The existing design has integrated functionality like P2P network operations, wallet management, and a GUI into a single executable. While effective, it has limitations in flexibility, security, and scalability. This project introduces changes that transition Qtum Core to a more modular architecture. It aims to enhance security, improve usability, and facilitate maintenance and development of the software in the long run.
 
@@ -129,14 +114,6 @@
     proxyClientCpp -.-> interfaces/chain.h
     proxyServerCpp -.-> interfaces/chain.h
 ```
-<<<<<<< HEAD
-cd <BITCOIN_SOURCE_DIRECTORY>
-make -C depends NO_QT=1 MULTIPROCESS=1
-CONFIG_SITE=$PWD/depends/x86_64-pc-linux-gnu/share/config.site ./configure
-make
-src/qtum-node -regtest -printtoconsole -debug=ipc
-BITCOIND=qtum-node test/functional/test_runner.py
-=======
 
 </td></tr><tr><td>
 Diagram showing generated source files and includes.
@@ -200,7 +177,6 @@
     LocalChain->>ChainServer: Return block hash
     ChainServer->>ChainClient: Send response with block hash
     ChainClient->>WalletCode: Return block hash
->>>>>>> 258457a4
 ```
 
 </td></tr><tr><td>
