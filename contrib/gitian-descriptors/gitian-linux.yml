--- conflicted
+++ resolved
@@ -1,9 +1,5 @@
 ---
-<<<<<<< HEAD
-name: "qtum-linux-0.15"
-=======
 name: "qtum-linux-0.16"
->>>>>>> a68962c4
 enable_cache: true
 suites:
 - "trusty"
@@ -129,10 +125,6 @@
   done
 
   cd qtum
-<<<<<<< HEAD
-
-=======
->>>>>>> a68962c4
   BASEPREFIX=`pwd`/depends
   # Build dependencies for each host
   for i in $HOSTS; do
