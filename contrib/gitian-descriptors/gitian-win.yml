---
<<<<<<< HEAD
name: "qtum-core-win-0.19"
=======
name: "qtum-core-win-0.20"
>>>>>>> ee8ca219
enable_cache: true
distro: "ubuntu"
suites:
- "bionic"
architectures:
- "amd64"
packages:
- "curl"
- "g++"
- "git"
- "pkg-config"
- "autoconf"
- "libtool"
- "automake"
- "faketime"
- "bsdmainutils"
- "mingw-w64"
- "g++-mingw-w64"
- "nsis"
- "zip"
- "ca-certificates"
- "python3"
remotes:
- "url": "https://github.com/qtumproject/qtum.git"
  "dir": "qtum"
- "url": "https://github.com/qtumproject/cpp-eth-qtum.git"
  "dir": "cpp-eth-qtum"
files: []
script: |
  set -e -o pipefail

  #this is a hack since gitian has no natural support for submodules
  cp -r cpp-eth-qtum/* qtum/src/cpp-ethereum
  #make sure this file exists... 
  cat qtum/src/cpp-ethereum/utils/libscrypt/b64.c

  WRAP_DIR=$HOME/wrapped
  HOSTS="x86_64-w64-mingw32"
  CONFIGFLAGS="--enable-reduce-exports --disable-bench --disable-gui-tests"
  FAKETIME_HOST_PROGS="ar ranlib nm windres strip objcopy"
  FAKETIME_PROGS="date makensis zip"
  HOST_CFLAGS="-O2 -g -fno-ident"
  HOST_CXXFLAGS="-O2 -g -fno-ident"

  export QT_RCC_TEST=1
  export QT_RCC_SOURCE_DATE_OVERRIDE=1
  export TZ="UTC"
  export BUILD_DIR="$PWD"
  mkdir -p ${WRAP_DIR}
  if test -n "$GBUILD_CACHE_ENABLED"; then
    export SOURCES_PATH=${GBUILD_COMMON_CACHE}
    export BASE_CACHE=${GBUILD_PACKAGE_CACHE}
    mkdir -p ${BASE_CACHE} ${SOURCES_PATH}
  fi

  # Use $LIB in LD_PRELOAD to avoid hardcoding the dir (See `man ld.so`)
  function create_global_faketime_wrappers {
  for prog in ${FAKETIME_PROGS}; do
    echo '#!/usr/bin/env bash' > ${WRAP_DIR}/${prog}
    echo "REAL=\`which -a ${prog} | grep -v ${WRAP_DIR}/${prog} | head -1\`" >> ${WRAP_DIR}/${prog}
    echo "export LD_PRELOAD='/usr/\$LIB/faketime/libfaketime.so.1'" >> ${WRAP_DIR}/${prog}
    echo "export FAKETIME=\"$1\"" >> ${WRAP_DIR}/${prog}
    echo "\$REAL \$@" >> $WRAP_DIR/${prog}
    chmod +x ${WRAP_DIR}/${prog}
  done
  }

  function create_per-host_faketime_wrappers {
  for i in $HOSTS; do
    for prog in ${FAKETIME_HOST_PROGS}; do
        echo '#!/usr/bin/env bash' > ${WRAP_DIR}/${i}-${prog}
        echo "REAL=\`which -a ${i}-${prog} | grep -v ${WRAP_DIR}/${i}-${prog} | head -1\`" >> ${WRAP_DIR}/${i}-${prog}
        echo "export LD_PRELOAD='/usr/\$LIB/faketime/libfaketime.so.1'" >> ${WRAP_DIR}/${i}-${prog}
        echo "export FAKETIME=\"$1\"" >> ${WRAP_DIR}/${i}-${prog}
        echo "\$REAL \$@" >> $WRAP_DIR/${i}-${prog}
        chmod +x ${WRAP_DIR}/${i}-${prog}
    done
  done
  }

  function create_per-host_compiler_wrapper {
  # -posix variant is required for c++11 threading.
  for i in $HOSTS; do
    mkdir -p ${WRAP_DIR}/${i}
    for prog in gcc g++; do
        echo '#!/usr/bin/env bash' > ${WRAP_DIR}/${i}-${prog}
        echo "REAL=\`which -a ${i}-${prog}-posix | grep -v ${WRAP_DIR}/${i}-${prog} | head -1\`" >> ${WRAP_DIR}/${i}-${prog}
        echo "export LD_PRELOAD='/usr/\$LIB/faketime/libfaketime.so.1'" >> ${WRAP_DIR}/${i}-${prog}
        echo "export FAKETIME=\"$1\"" >> ${WRAP_DIR}/${i}-${prog}
        echo "export COMPILER_PATH=${WRAP_DIR}/${i}" >> ${WRAP_DIR}/${i}-${prog}
        echo "\$REAL \$@" >> $WRAP_DIR/${i}-${prog}
        chmod +x ${WRAP_DIR}/${i}-${prog}
    done
  done
  }

  # Faketime for depends so intermediate results are comparable
  export PATH_orig=${PATH}
  create_global_faketime_wrappers "2000-01-01 12:00:00"
  create_per-host_faketime_wrappers "2000-01-01 12:00:00"
  create_per-host_compiler_wrapper "2000-01-01 12:00:00"
  export PATH=${WRAP_DIR}:${PATH}

  cd qtum
<<<<<<< HEAD
  BASEPREFIX=`pwd`/depends
=======
  BASEPREFIX="${PWD}/depends"
>>>>>>> ee8ca219
  # Build dependencies for each host
  for i in $HOSTS; do
    make ${MAKEOPTS} -C ${BASEPREFIX} HOST="${i}"
  done

  # Faketime for binaries
  export PATH=${PATH_orig}
  create_global_faketime_wrappers "${REFERENCE_DATETIME}"
  create_per-host_faketime_wrappers "${REFERENCE_DATETIME}"
  create_per-host_compiler_wrapper "${REFERENCE_DATETIME}"
  export PATH=${WRAP_DIR}:${PATH}

  # Create the release tarball using (arbitrarily) the first host
  ./autogen.sh
  CONFIG_SITE=${BASEPREFIX}/$(echo "${HOSTS}" | awk '{print $1;}')/share/config.site ./configure --prefix=/
  make dist
<<<<<<< HEAD
  SOURCEDIST=`echo qtum-*.tar.gz`
  DISTNAME=`echo ${SOURCEDIST} | sed 's/.tar.*//'`

  # Correct tar file order
  mkdir -p temp
  pushd temp
  tar -xf ../$SOURCEDIST
  find qtum-* | sort | tar --mtime="$REFERENCE_DATETIME" --no-recursion --mode='u+rw,go+r-w,a+X' --owner=0 --group=0 -c -T - | gzip -9n > ../$SOURCEDIST
  mkdir -p $OUTDIR/src
  cp ../$SOURCEDIST $OUTDIR/src
  popd
=======
  SOURCEDIST=$(echo qtum-*.tar.gz)
  DISTNAME=${SOURCEDIST/%.tar.gz}
>>>>>>> ee8ca219

  # Workaround for tarball not building with the bare tag version (prep)
  make -C src obj/build.h

  ORIGPATH="$PATH"
  # Extract the release tarball into a dir for each host and build
  for i in ${HOSTS}; do
    export PATH=${BASEPREFIX}/${i}/native/bin:${ORIGPATH}
    mkdir -p distsrc-${i}
    cd distsrc-${i}
    INSTALLPATH="${PWD}/installed/${DISTNAME}"
    mkdir -p ${INSTALLPATH}
    tar --strip-components=1 -xf ../$SOURCEDIST

    # Workaround for tarball not building with the bare tag version
    echo '#!/bin/true' >share/genbuild.sh
    mkdir src/obj
    cp ../src/obj/build.h src/obj/

    CONFIG_SITE=${BASEPREFIX}/${i}/share/config.site ./configure --prefix=/ --disable-ccache --disable-maintainer-mode --disable-dependency-tracking ${CONFIGFLAGS} CFLAGS="${HOST_CFLAGS}" CXXFLAGS="${HOST_CXXFLAGS}"
    make ${MAKEOPTS}
    make ${MAKEOPTS} -C src check-security
    make ${MAKEOPTS} -C src check-symbols
    make deploy
    make install DESTDIR=${INSTALLPATH}
<<<<<<< HEAD
    rename 's/-setup\.exe$/-setup-unsigned.exe/' *-setup.exe
    cp -f qtum-*setup*.exe $OUTDIR/
=======
    cp -f --target-directory="${OUTDIR}" ./qtum-*-setup-unsigned.exe
>>>>>>> ee8ca219
    cd installed
    mv ${DISTNAME}/bin/*.dll ${DISTNAME}/lib/
    find . -name "lib*.la" -delete
    find . -name "lib*.a" -delete
    rm -rf ${DISTNAME}/lib/pkgconfig
    find ${DISTNAME}/bin -type f -executable -print0 | xargs -0 -n1 -I{} ../contrib/devtools/split-debug.sh {} {} {}.dbg
    find ${DISTNAME}/lib -type f -print0 | xargs -0 -n1 -I{} ../contrib/devtools/split-debug.sh {} {} {}.dbg
    cp ../doc/README_windows.txt ${DISTNAME}/readme.txt
    find ${DISTNAME} -not -name "*.dbg"  -type f | sort | zip -X@ ${OUTDIR}/${DISTNAME}-${i//x86_64-w64-mingw32/win64}.zip
    find ${DISTNAME} -name "*.dbg"  -type f | sort | zip -X@ ${OUTDIR}/${DISTNAME}-${i//x86_64-w64-mingw32/win64}-debug.zip
    cd ../../
    rm -rf distsrc-${i}
  done

  mkdir -p ${OUTDIR}/src
  git archive --prefix="${DISTNAME}/" --output=${OUTDIR}/src/${DISTNAME}.tar.gz HEAD

  cp -rf contrib/windeploy $BUILD_DIR
  cd $BUILD_DIR/windeploy
  mkdir unsigned
  cp $OUTDIR/qtum-*setup-unsigned.exe unsigned/
<<<<<<< HEAD
  find . | sort | tar --mtime="$REFERENCE_DATETIME" --no-recursion --mode='u+rw,go+r-w,a+X' --owner=0 --group=0 -c -T - | gzip -9n > ${OUTDIR}/${DISTNAME}-win-unsigned.tar.gz
  mv ${OUTDIR}/${DISTNAME}-x86_64-*-debug.zip ${OUTDIR}/${DISTNAME}-win64-debug.zip
  mv ${OUTDIR}/${DISTNAME}-x86_64-*.zip ${OUTDIR}/${DISTNAME}-win64.zip
=======
  find . | sort | tar --mtime="$REFERENCE_DATETIME" --no-recursion --mode='u+rw,go+r-w,a+X' --owner=0 --group=0 -c -T - | gzip -9n > ${OUTDIR}/${DISTNAME}-win-unsigned.tar.gz
>>>>>>> ee8ca219
<|MERGE_RESOLUTION|>--- conflicted
+++ resolved
@@ -1,9 +1,5 @@
 ---
-<<<<<<< HEAD
-name: "qtum-core-win-0.19"
-=======
 name: "qtum-core-win-0.20"
->>>>>>> ee8ca219
 enable_cache: true
 distro: "ubuntu"
 suites:
@@ -108,11 +104,7 @@
   export PATH=${WRAP_DIR}:${PATH}
 
   cd qtum
-<<<<<<< HEAD
-  BASEPREFIX=`pwd`/depends
-=======
   BASEPREFIX="${PWD}/depends"
->>>>>>> ee8ca219
   # Build dependencies for each host
   for i in $HOSTS; do
     make ${MAKEOPTS} -C ${BASEPREFIX} HOST="${i}"
@@ -129,22 +121,8 @@
   ./autogen.sh
   CONFIG_SITE=${BASEPREFIX}/$(echo "${HOSTS}" | awk '{print $1;}')/share/config.site ./configure --prefix=/
   make dist
-<<<<<<< HEAD
-  SOURCEDIST=`echo qtum-*.tar.gz`
-  DISTNAME=`echo ${SOURCEDIST} | sed 's/.tar.*//'`
-
-  # Correct tar file order
-  mkdir -p temp
-  pushd temp
-  tar -xf ../$SOURCEDIST
-  find qtum-* | sort | tar --mtime="$REFERENCE_DATETIME" --no-recursion --mode='u+rw,go+r-w,a+X' --owner=0 --group=0 -c -T - | gzip -9n > ../$SOURCEDIST
-  mkdir -p $OUTDIR/src
-  cp ../$SOURCEDIST $OUTDIR/src
-  popd
-=======
   SOURCEDIST=$(echo qtum-*.tar.gz)
   DISTNAME=${SOURCEDIST/%.tar.gz}
->>>>>>> ee8ca219
 
   # Workaround for tarball not building with the bare tag version (prep)
   make -C src obj/build.h
@@ -170,12 +148,7 @@
     make ${MAKEOPTS} -C src check-symbols
     make deploy
     make install DESTDIR=${INSTALLPATH}
-<<<<<<< HEAD
-    rename 's/-setup\.exe$/-setup-unsigned.exe/' *-setup.exe
-    cp -f qtum-*setup*.exe $OUTDIR/
-=======
     cp -f --target-directory="${OUTDIR}" ./qtum-*-setup-unsigned.exe
->>>>>>> ee8ca219
     cd installed
     mv ${DISTNAME}/bin/*.dll ${DISTNAME}/lib/
     find . -name "lib*.la" -delete
@@ -197,10 +170,4 @@
   cd $BUILD_DIR/windeploy
   mkdir unsigned
   cp $OUTDIR/qtum-*setup-unsigned.exe unsigned/
-<<<<<<< HEAD
-  find . | sort | tar --mtime="$REFERENCE_DATETIME" --no-recursion --mode='u+rw,go+r-w,a+X' --owner=0 --group=0 -c -T - | gzip -9n > ${OUTDIR}/${DISTNAME}-win-unsigned.tar.gz
-  mv ${OUTDIR}/${DISTNAME}-x86_64-*-debug.zip ${OUTDIR}/${DISTNAME}-win64-debug.zip
-  mv ${OUTDIR}/${DISTNAME}-x86_64-*.zip ${OUTDIR}/${DISTNAME}-win64.zip
-=======
-  find . | sort | tar --mtime="$REFERENCE_DATETIME" --no-recursion --mode='u+rw,go+r-w,a+X' --owner=0 --group=0 -c -T - | gzip -9n > ${OUTDIR}/${DISTNAME}-win-unsigned.tar.gz
->>>>>>> ee8ca219
+  find . | sort | tar --mtime="$REFERENCE_DATETIME" --no-recursion --mode='u+rw,go+r-w,a+X' --owner=0 --group=0 -c -T - | gzip -9n > ${OUTDIR}/${DISTNAME}-win-unsigned.tar.gz