---
<<<<<<< HEAD
name: "qtum-win-0.16"
enable_cache: true
suites:
- "xenial"
=======
name: "qtum-win-0.17"
enable_cache: true
suites:
- "bionic"
>>>>>>> 228c1378
architectures:
- "amd64"
packages:
- "curl"
- "g++"
- "git"
- "pkg-config"
- "autoconf"
- "libtool"
- "automake"
- "faketime"
- "bsdmainutils"
- "mingw-w64"
- "g++-mingw-w64"
- "nsis"
- "zip"
- "ca-certificates"
- "python"
- "rename"
remotes:
- "url": "https://github.com/qtumproject/qtum.git"
  "dir": "qtum"
- "url": "https://github.com/qtumproject/cpp-eth-qtum.git"
  "dir": "cpp-eth-qtum"
files: []
script: |
  #this is a hack since gitian has no natural support for submodules
  cp -r cpp-eth-qtum/* qtum/src/cpp-ethereum
  #make sure this file exists... 
  cat qtum/src/cpp-ethereum/utils/libscrypt/b64.c 
  
  WRAP_DIR=$HOME/wrapped
  HOSTS="i686-w64-mingw32 x86_64-w64-mingw32"
  CONFIGFLAGS="--enable-reduce-exports --disable-bench --disable-gui-tests"
  FAKETIME_HOST_PROGS="ar ranlib nm windres strip objcopy"
  FAKETIME_PROGS="date makensis zip"
  HOST_CFLAGS="-O2 -g"
  HOST_CXXFLAGS="-O2 -g"

  export QT_RCC_TEST=1
  export QT_RCC_SOURCE_DATE_OVERRIDE=1
  export GZIP="-9n"
  export TAR_OPTIONS="--mtime="$REFERENCE_DATE\\\ $REFERENCE_TIME""
  export TZ="UTC"
  export BUILD_DIR=`pwd`
  mkdir -p ${WRAP_DIR}
  if test -n "$GBUILD_CACHE_ENABLED"; then
    export SOURCES_PATH=${GBUILD_COMMON_CACHE}
    export BASE_CACHE=${GBUILD_PACKAGE_CACHE}
    mkdir -p ${BASE_CACHE} ${SOURCES_PATH}
  fi

  function create_global_faketime_wrappers {
  for prog in ${FAKETIME_PROGS}; do
    echo '#!/usr/bin/env bash' > ${WRAP_DIR}/${prog}
    echo "REAL=\`which -a ${prog} | grep -v ${WRAP_DIR}/${prog} | head -1\`" >> ${WRAP_DIR}/${prog}
    echo 'export LD_PRELOAD=/usr/lib/x86_64-linux-gnu/faketime/libfaketime.so.1' >> ${WRAP_DIR}/${prog}
    echo "export FAKETIME=\"$1\"" >> ${WRAP_DIR}/${prog}
    echo "\$REAL \$@" >> $WRAP_DIR/${prog}
    chmod +x ${WRAP_DIR}/${prog}
  done
  }

  function create_per-host_faketime_wrappers {
  for i in $HOSTS; do
    for prog in ${FAKETIME_HOST_PROGS}; do
        echo '#!/usr/bin/env bash' > ${WRAP_DIR}/${i}-${prog}
        echo "REAL=\`which -a ${i}-${prog} | grep -v ${WRAP_DIR}/${i}-${prog} | head -1\`" >> ${WRAP_DIR}/${i}-${prog}
        echo 'export LD_PRELOAD=/usr/lib/x86_64-linux-gnu/faketime/libfaketime.so.1' >> ${WRAP_DIR}/${i}-${prog}
        echo "export FAKETIME=\"$1\"" >> ${WRAP_DIR}/${i}-${prog}
        echo "\$REAL \$@" >> $WRAP_DIR/${i}-${prog}
        chmod +x ${WRAP_DIR}/${i}-${prog}
    done
  done
  }

  function create_per-host_linker_wrapper {
  # This is only needed for trusty, as the mingw linker leaks a few bytes of
  # heap, causing non-determinism. See discussion in https://github.com/bitcoin/bitcoin/pull/6900
  for i in $HOSTS; do
    mkdir -p ${WRAP_DIR}/${i}
    for prog in collect2; do
        echo '#!/usr/bin/env bash' > ${WRAP_DIR}/${i}/${prog}
        REAL=$(${i}-gcc -print-prog-name=${prog})
        echo "export MALLOC_PERTURB_=255" >> ${WRAP_DIR}/${i}/${prog}
        echo "${REAL} \$@" >> $WRAP_DIR/${i}/${prog}
        chmod +x ${WRAP_DIR}/${i}/${prog}
    done
    for prog in gcc g++; do
        echo '#!/usr/bin/env bash' > ${WRAP_DIR}/${i}-${prog}
        echo "REAL=\`which -a ${i}-${prog}-posix | grep -v ${WRAP_DIR}/${i}-${prog} | head -1\`" >> ${WRAP_DIR}/${i}-${prog}
        echo 'export LD_PRELOAD=/usr/lib/x86_64-linux-gnu/faketime/libfaketime.so.1' >> ${WRAP_DIR}/${i}-${prog}
        echo "export FAKETIME=\"$1\"" >> ${WRAP_DIR}/${i}-${prog}
        echo "export COMPILER_PATH=${WRAP_DIR}/${i}" >> ${WRAP_DIR}/${i}-${prog}
        echo "\$REAL \$@" >> $WRAP_DIR/${i}-${prog}
        chmod +x ${WRAP_DIR}/${i}-${prog}
    done
  done
  }

  # Faketime for depends so intermediate results are comparable
  export PATH_orig=${PATH}
  create_global_faketime_wrappers "2000-01-01 12:00:00"
  create_per-host_faketime_wrappers "2000-01-01 12:00:00"
  create_per-host_linker_wrapper "2000-01-01 12:00:00"
  export PATH=${WRAP_DIR}:${PATH}

  cd qtum
  BASEPREFIX=`pwd`/depends
  # Build dependencies for each host
  for i in $HOSTS; do
    make ${MAKEOPTS} -C ${BASEPREFIX} HOST="${i}"
  done

  # Faketime for binaries
  export PATH=${PATH_orig}
  create_global_faketime_wrappers "${REFERENCE_DATETIME}"
  create_per-host_faketime_wrappers "${REFERENCE_DATETIME}"
  create_per-host_linker_wrapper "${REFERENCE_DATETIME}"
  export PATH=${WRAP_DIR}:${PATH}

  # Create the release tarball using (arbitrarily) the first host
  ./autogen.sh
  CONFIG_SITE=${BASEPREFIX}/`echo "${HOSTS}" | awk '{print $1;}'`/share/config.site ./configure --prefix=/
  make dist
  SOURCEDIST=`echo qtum-*.tar.gz`
  DISTNAME=`echo ${SOURCEDIST} | sed 's/.tar.*//'`

  # Correct tar file order
  mkdir -p temp
  pushd temp
  tar xf ../$SOURCEDIST
  find qtum-* | sort | tar --no-recursion --mode='u+rw,go+r-w,a+X' --owner=0 --group=0 -c -T - | gzip -9n > ../$SOURCEDIST
  mkdir -p $OUTDIR/src
  cp ../$SOURCEDIST $OUTDIR/src
  popd

  # Workaround for tarball not building with the bare tag version (prep)
  make -C src obj/build.h

  ORIGPATH="$PATH"
  # Extract the release tarball into a dir for each host and build
  for i in ${HOSTS}; do
    export PATH=${BASEPREFIX}/${i}/native/bin:${ORIGPATH}
    mkdir -p distsrc-${i}
    cd distsrc-${i}
    INSTALLPATH=`pwd`/installed/${DISTNAME}
    mkdir -p ${INSTALLPATH}
    tar --strip-components=1 -xf ../$SOURCEDIST

    # Workaround for tarball not building with the bare tag version
    echo '#!/bin/true' >share/genbuild.sh
    mkdir src/obj
    cp ../src/obj/build.h src/obj/

    CONFIG_SITE=${BASEPREFIX}/${i}/share/config.site ./configure --prefix=/ --disable-ccache --disable-maintainer-mode --disable-dependency-tracking ${CONFIGFLAGS} CFLAGS="${HOST_CFLAGS}" CXXFLAGS="${HOST_CXXFLAGS}"
    make ${MAKEOPTS}
    make ${MAKEOPTS} -C src check-security
    make deploy
    make install DESTDIR=${INSTALLPATH}
    rename 's/-setup\.exe$/-setup-unsigned.exe/' *-setup.exe
    cp -f qtum-*setup*.exe $OUTDIR/
    cd installed
    mv ${DISTNAME}/bin/*.dll ${DISTNAME}/lib/
    find . -name "lib*.la" -delete
    find . -name "lib*.a" -delete
    rm -rf ${DISTNAME}/lib/pkgconfig
    find ${DISTNAME}/bin -type f -executable -exec ${i}-objcopy --only-keep-debug {} {}.dbg \; -exec ${i}-strip -s {} \; -exec ${i}-objcopy --add-gnu-debuglink={}.dbg {} \;
    find ${DISTNAME}/lib -type f -exec ${i}-objcopy --only-keep-debug {} {}.dbg \; -exec ${i}-strip -s {} \; -exec ${i}-objcopy --add-gnu-debuglink={}.dbg {} \;
    find ${DISTNAME} -not -name "*.dbg"  -type f | sort | zip -X@ ${OUTDIR}/${DISTNAME}-${i}.zip
    find ${DISTNAME} -name "*.dbg"  -type f | sort | zip -X@ ${OUTDIR}/${DISTNAME}-${i}-debug.zip
    cd ../../
    rm -rf distsrc-${i}
  done
  cp -rf contrib/windeploy $BUILD_DIR
  cd $BUILD_DIR/windeploy
  mkdir unsigned
  cp $OUTDIR/qtum-*setup-unsigned.exe unsigned/
  find . | sort | tar --no-recursion --mode='u+rw,go+r-w,a+X' --owner=0 --group=0 -c -T - | gzip -9n > ${OUTDIR}/${DISTNAME}-win-unsigned.tar.gz
  mv ${OUTDIR}/${DISTNAME}-x86_64-*-debug.zip ${OUTDIR}/${DISTNAME}-win64-debug.zip
  mv ${OUTDIR}/${DISTNAME}-i686-*-debug.zip ${OUTDIR}/${DISTNAME}-win32-debug.zip
  mv ${OUTDIR}/${DISTNAME}-x86_64-*.zip ${OUTDIR}/${DISTNAME}-win64.zip
  mv ${OUTDIR}/${DISTNAME}-i686-*.zip ${OUTDIR}/${DISTNAME}-win32.zip<|MERGE_RESOLUTION|>--- conflicted
+++ resolved
@@ -1,15 +1,8 @@
 ---
-<<<<<<< HEAD
-name: "qtum-win-0.16"
-enable_cache: true
-suites:
-- "xenial"
-=======
 name: "qtum-win-0.17"
 enable_cache: true
 suites:
 - "bionic"
->>>>>>> 228c1378
 architectures:
 - "amd64"
 packages:
