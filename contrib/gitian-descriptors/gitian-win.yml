---
<<<<<<< HEAD
name: "qtum-win-0.17"
=======
name: "qtum-win-0.18"
>>>>>>> 9e306671
enable_cache: true
suites:
- "bionic"
architectures:
- "amd64"
packages:
- "curl"
- "g++"
- "git"
- "pkg-config"
- "autoconf"
- "libtool"
- "automake"
- "faketime"
- "bsdmainutils"
- "mingw-w64"
- "g++-mingw-w64"
- "nsis"
- "zip"
- "ca-certificates"
- "python"
- "rename"
remotes:
- "url": "https://github.com/qtumproject/qtum.git"
  "dir": "qtum"
- "url": "https://github.com/qtumproject/cpp-eth-qtum.git"
  "dir": "cpp-eth-qtum"
files: []
script: |
<<<<<<< HEAD
  #this is a hack since gitian has no natural support for submodules
  cp -r cpp-eth-qtum/* qtum/src/cpp-ethereum
  #make sure this file exists... 
  cat qtum/src/cpp-ethereum/utils/libscrypt/b64.c 
  
=======
  set -e -o pipefail

  #this is a hack since gitian has no natural support for submodules
  cp -r cpp-eth-qtum/* qtum/src/cpp-ethereum
  #make sure this file exists... 
  cat qtum/src/cpp-ethereum/utils/libscrypt/b64.c

>>>>>>> 9e306671
  WRAP_DIR=$HOME/wrapped
  HOSTS="i686-w64-mingw32 x86_64-w64-mingw32"
  CONFIGFLAGS="--enable-reduce-exports --disable-bench --disable-gui-tests"
  FAKETIME_HOST_PROGS="ar ranlib nm windres strip objcopy"
  FAKETIME_PROGS="date makensis zip"
  HOST_CFLAGS="-O2 -g"
  HOST_CXXFLAGS="-O2 -g"

  export QT_RCC_TEST=1
  export QT_RCC_SOURCE_DATE_OVERRIDE=1
  export GZIP="-9n"
  export TAR_OPTIONS="--mtime="$REFERENCE_DATE\\\ $REFERENCE_TIME""
  export TZ="UTC"
  export BUILD_DIR=`pwd`
  mkdir -p ${WRAP_DIR}
  if test -n "$GBUILD_CACHE_ENABLED"; then
    export SOURCES_PATH=${GBUILD_COMMON_CACHE}
    export BASE_CACHE=${GBUILD_PACKAGE_CACHE}
    mkdir -p ${BASE_CACHE} ${SOURCES_PATH}
  fi

  function create_global_faketime_wrappers {
  for prog in ${FAKETIME_PROGS}; do
    echo '#!/usr/bin/env bash' > ${WRAP_DIR}/${prog}
    echo "REAL=\`which -a ${prog} | grep -v ${WRAP_DIR}/${prog} | head -1\`" >> ${WRAP_DIR}/${prog}
    echo 'export LD_PRELOAD=/usr/lib/x86_64-linux-gnu/faketime/libfaketime.so.1' >> ${WRAP_DIR}/${prog}
    echo "export FAKETIME=\"$1\"" >> ${WRAP_DIR}/${prog}
    echo "\$REAL \$@" >> $WRAP_DIR/${prog}
    chmod +x ${WRAP_DIR}/${prog}
  done
  }

  function create_per-host_faketime_wrappers {
  for i in $HOSTS; do
    for prog in ${FAKETIME_HOST_PROGS}; do
        echo '#!/usr/bin/env bash' > ${WRAP_DIR}/${i}-${prog}
        echo "REAL=\`which -a ${i}-${prog} | grep -v ${WRAP_DIR}/${i}-${prog} | head -1\`" >> ${WRAP_DIR}/${i}-${prog}
        echo 'export LD_PRELOAD=/usr/lib/x86_64-linux-gnu/faketime/libfaketime.so.1' >> ${WRAP_DIR}/${i}-${prog}
        echo "export FAKETIME=\"$1\"" >> ${WRAP_DIR}/${i}-${prog}
        echo "\$REAL \$@" >> $WRAP_DIR/${i}-${prog}
        chmod +x ${WRAP_DIR}/${i}-${prog}
    done
  done
  }

  function create_per-host_linker_wrapper {
  # This is only needed for trusty, as the mingw linker leaks a few bytes of
  # heap, causing non-determinism. See discussion in https://github.com/bitcoin/bitcoin/pull/6900
  for i in $HOSTS; do
    mkdir -p ${WRAP_DIR}/${i}
    for prog in collect2; do
        echo '#!/usr/bin/env bash' > ${WRAP_DIR}/${i}/${prog}
        REAL=$(${i}-gcc -print-prog-name=${prog})
        echo "export MALLOC_PERTURB_=255" >> ${WRAP_DIR}/${i}/${prog}
        echo "${REAL} \$@" >> $WRAP_DIR/${i}/${prog}
        chmod +x ${WRAP_DIR}/${i}/${prog}
    done
    for prog in gcc g++; do
        echo '#!/usr/bin/env bash' > ${WRAP_DIR}/${i}-${prog}
        echo "REAL=\`which -a ${i}-${prog}-posix | grep -v ${WRAP_DIR}/${i}-${prog} | head -1\`" >> ${WRAP_DIR}/${i}-${prog}
        echo 'export LD_PRELOAD=/usr/lib/x86_64-linux-gnu/faketime/libfaketime.so.1' >> ${WRAP_DIR}/${i}-${prog}
        echo "export FAKETIME=\"$1\"" >> ${WRAP_DIR}/${i}-${prog}
        echo "export COMPILER_PATH=${WRAP_DIR}/${i}" >> ${WRAP_DIR}/${i}-${prog}
        echo "\$REAL \$@" >> $WRAP_DIR/${i}-${prog}
        chmod +x ${WRAP_DIR}/${i}-${prog}
    done
  done
  }

  # Faketime for depends so intermediate results are comparable
  export PATH_orig=${PATH}
  create_global_faketime_wrappers "2000-01-01 12:00:00"
  create_per-host_faketime_wrappers "2000-01-01 12:00:00"
  create_per-host_linker_wrapper "2000-01-01 12:00:00"
  export PATH=${WRAP_DIR}:${PATH}

  cd qtum
  BASEPREFIX=`pwd`/depends
  # Build dependencies for each host
  for i in $HOSTS; do
    make ${MAKEOPTS} -C ${BASEPREFIX} HOST="${i}"
  done

  # Faketime for binaries
  export PATH=${PATH_orig}
  create_global_faketime_wrappers "${REFERENCE_DATETIME}"
  create_per-host_faketime_wrappers "${REFERENCE_DATETIME}"
  create_per-host_linker_wrapper "${REFERENCE_DATETIME}"
  export PATH=${WRAP_DIR}:${PATH}

  # Create the release tarball using (arbitrarily) the first host
  ./autogen.sh
  CONFIG_SITE=${BASEPREFIX}/`echo "${HOSTS}" | awk '{print $1;}'`/share/config.site ./configure --prefix=/
  make dist
  SOURCEDIST=`echo qtum-*.tar.gz`
  DISTNAME=`echo ${SOURCEDIST} | sed 's/.tar.*//'`

  # Correct tar file order
  mkdir -p temp
  pushd temp
  tar xf ../$SOURCEDIST
  find qtum-* | sort | tar --no-recursion --mode='u+rw,go+r-w,a+X' --owner=0 --group=0 -c -T - | gzip -9n > ../$SOURCEDIST
  mkdir -p $OUTDIR/src
  cp ../$SOURCEDIST $OUTDIR/src
  popd

  # Workaround for tarball not building with the bare tag version (prep)
  make -C src obj/build.h

  ORIGPATH="$PATH"
  # Extract the release tarball into a dir for each host and build
  for i in ${HOSTS}; do
    export PATH=${BASEPREFIX}/${i}/native/bin:${ORIGPATH}
    mkdir -p distsrc-${i}
    cd distsrc-${i}
    INSTALLPATH=`pwd`/installed/${DISTNAME}
    mkdir -p ${INSTALLPATH}
    tar --strip-components=1 -xf ../$SOURCEDIST

    # Workaround for tarball not building with the bare tag version
    echo '#!/bin/true' >share/genbuild.sh
    mkdir src/obj
    cp ../src/obj/build.h src/obj/

    CONFIG_SITE=${BASEPREFIX}/${i}/share/config.site ./configure --prefix=/ --disable-ccache --disable-maintainer-mode --disable-dependency-tracking ${CONFIGFLAGS} CFLAGS="${HOST_CFLAGS}" CXXFLAGS="${HOST_CXXFLAGS}"
    make ${MAKEOPTS}
    make ${MAKEOPTS} -C src check-security
    make deploy
    make install DESTDIR=${INSTALLPATH}
    rename 's/-setup\.exe$/-setup-unsigned.exe/' *-setup.exe
    cp -f qtum-*setup*.exe $OUTDIR/
    cd installed
    mv ${DISTNAME}/bin/*.dll ${DISTNAME}/lib/
    find . -name "lib*.la" -delete
    find . -name "lib*.a" -delete
    rm -rf ${DISTNAME}/lib/pkgconfig
    find ${DISTNAME}/bin -type f -executable -exec ${i}-objcopy --only-keep-debug {} {}.dbg \; -exec ${i}-strip -s {} \; -exec ${i}-objcopy --add-gnu-debuglink={}.dbg {} \;
    find ${DISTNAME}/lib -type f -exec ${i}-objcopy --only-keep-debug {} {}.dbg \; -exec ${i}-strip -s {} \; -exec ${i}-objcopy --add-gnu-debuglink={}.dbg {} \;
    find ${DISTNAME} -not -name "*.dbg"  -type f | sort | zip -X@ ${OUTDIR}/${DISTNAME}-${i}.zip
    find ${DISTNAME} -name "*.dbg"  -type f | sort | zip -X@ ${OUTDIR}/${DISTNAME}-${i}-debug.zip
    cd ../../
    rm -rf distsrc-${i}
  done
  cp -rf contrib/windeploy $BUILD_DIR
  cd $BUILD_DIR/windeploy
  mkdir unsigned
  cp $OUTDIR/qtum-*setup-unsigned.exe unsigned/
  find . | sort | tar --no-recursion --mode='u+rw,go+r-w,a+X' --owner=0 --group=0 -c -T - | gzip -9n > ${OUTDIR}/${DISTNAME}-win-unsigned.tar.gz
  mv ${OUTDIR}/${DISTNAME}-x86_64-*-debug.zip ${OUTDIR}/${DISTNAME}-win64-debug.zip
  mv ${OUTDIR}/${DISTNAME}-i686-*-debug.zip ${OUTDIR}/${DISTNAME}-win32-debug.zip
  mv ${OUTDIR}/${DISTNAME}-x86_64-*.zip ${OUTDIR}/${DISTNAME}-win64.zip
  mv ${OUTDIR}/${DISTNAME}-i686-*.zip ${OUTDIR}/${DISTNAME}-win32.zip<|MERGE_RESOLUTION|>--- conflicted
+++ resolved
@@ -1,9 +1,5 @@
 ---
-<<<<<<< HEAD
-name: "qtum-win-0.17"
-=======
 name: "qtum-win-0.18"
->>>>>>> 9e306671
 enable_cache: true
 suites:
 - "bionic"
@@ -33,13 +29,6 @@
   "dir": "cpp-eth-qtum"
 files: []
 script: |
-<<<<<<< HEAD
-  #this is a hack since gitian has no natural support for submodules
-  cp -r cpp-eth-qtum/* qtum/src/cpp-ethereum
-  #make sure this file exists... 
-  cat qtum/src/cpp-ethereum/utils/libscrypt/b64.c 
-  
-=======
   set -e -o pipefail
 
   #this is a hack since gitian has no natural support for submodules
@@ -47,7 +36,6 @@
   #make sure this file exists... 
   cat qtum/src/cpp-ethereum/utils/libscrypt/b64.c
 
->>>>>>> 9e306671
   WRAP_DIR=$HOME/wrapped
   HOSTS="i686-w64-mingw32 x86_64-w64-mingw32"
   CONFIGFLAGS="--enable-reduce-exports --disable-bench --disable-gui-tests"
