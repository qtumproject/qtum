--- conflicted
+++ resolved
@@ -1,9 +1,5 @@
 ---
-<<<<<<< HEAD
-name: "qtum-core-osx-0.21"
-=======
 name: "qtum-core-osx-22"
->>>>>>> 5ed36332
 enable_cache: true
 distro: "ubuntu"
 suites:
@@ -147,11 +143,7 @@
     cp osx_volname unsigned-app-${i}/
     cp contrib/macdeploy/detached-sig-apply.sh unsigned-app-${i}
     cp contrib/macdeploy/detached-sig-create.sh unsigned-app-${i}
-<<<<<<< HEAD
-    cp ${BASEPREFIX}/${i}/native/bin/dmg ${BASEPREFIX}/${i}/native/bin/genisoimage unsigned-app-${i}
-=======
     cp ${BASEPREFIX}/${i}/native/bin/dmg unsigned-app-${i}
->>>>>>> 5ed36332
     mv dist unsigned-app-${i}
     pushd unsigned-app-${i}
     find . | sort | tar --mtime="$REFERENCE_DATETIME" --no-recursion --mode='u+rw,go+r-w,a+X' --owner=0 --group=0 -c -T - | gzip -9n > ${OUTDIR}/${DISTNAME}-osx-unsigned.tar.gz
