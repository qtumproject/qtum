--- conflicted
+++ resolved
@@ -7,10 +7,7 @@
 - "amd64"
 packages:
 - "faketime"
-<<<<<<< HEAD
-=======
 - "xorriso"
->>>>>>> 5ed36332
 - "python3-pip"
 remotes:
 - "url": "https://github.com/qtumproject/qtum-detached-sigs.git"
@@ -48,16 +45,8 @@
   UNSIGNED_TARBALL=qtum-osx-unsigned.tar.gz
   UNSIGNED_APP=dist/Qtum-Qt.app
   SIGNED=qtum-osx-signed.dmg
-<<<<<<< HEAD
-
-  tar -xf ${UNSIGNED_TARBALL}
-  OSX_VOLNAME="$(cat osx_volname)"
-  ./detached-sig-apply.sh ${UNSIGNED_APP} signature/osx/dist
-  ${WRAP_DIR}/genisoimage -no-cache-inodes -D -l -probe -V "${OSX_VOLNAME}" -no-pad -r -dir-mode 0755 -apple -o uncompressed.dmg signed-app
-=======
   tar -xf ${UNSIGNED_TARBALL}
   OSX_VOLNAME="$(cat osx_volname)"
   ./detached-sig-apply.sh ${UNSIGNED_APP} signature/osx/dist
   ${WRAP_DIR}/xorrisofs -D -l -V "${OSX_VOLNAME}" -no-pad -r -dir-mode 0755 -o uncompressed.dmg signed-app
->>>>>>> 5ed36332
   ${WRAP_DIR}/dmg dmg uncompressed.dmg ${OUTDIR}/${SIGNED}