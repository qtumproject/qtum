--- conflicted
+++ resolved
@@ -89,12 +89,6 @@
                       -o "${OUTDIR}/${DISTNAME}-${HOST}.dmg" \
                       dist \
                       -- -volume_date all_file_dates ="$SOURCE_DATE_EPOCH"
-<<<<<<< HEAD
-
-            # Compress uncompressed.dmg and output to OUTDIR
-            ./dmg dmg uncompressed.dmg "${OUTDIR}/${DISTNAME}-${HOST}.dmg"
-=======
->>>>>>> d82fec21
             ;;
         *)
             exit 1
