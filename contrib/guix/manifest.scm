--- conflicted
+++ resolved
@@ -372,11 +372,7 @@
       (license license:expat))))
 
 (define-public python-signapple
-<<<<<<< HEAD
-  (let ((commit "7a96b4171a360abf0f0f56e499f8f9ed2116280d"))
-=======
   (let ((commit "62155712e7417aba07565c9780a80e452823ae6a"))
->>>>>>> 258457a4
     (package
       (name "python-signapple")
       (version (git-version "0.1" "1" commit))
@@ -389,16 +385,6 @@
          (file-name (git-file-name name commit))
          (sha256
           (base32
-<<<<<<< HEAD
-           "0aa4k180jnpal15yhncnm3g3z9gzmi7qb25q5l0kaj444a1p2pm4"))))
-      (build-system python-build-system)
-      (propagated-inputs
-       `(("python-asn1crypto" ,python-asn1crypto)
-         ("python-oscrypto" ,python-oscrypto)
-         ("python-certvalidator" ,python-certvalidator)
-         ("python-elfesteem" ,python-elfesteem)
-         ("python-macholib" ,python-macholib)))
-=======
            "1nm6rm4h4m7kbq729si4cm8rzild62mk4ni8xr5zja7l33fhv3gb"))))
       (build-system python-build-system)
       (propagated-inputs
@@ -406,7 +392,6 @@
               python-oscrypto
               python-certvalidator
               python-elfesteem))
->>>>>>> 258457a4
       ;; There are no tests, but attempting to run python setup.py test leads to
       ;; problems, just disable the test
       (arguments '(#:tests? #f))
