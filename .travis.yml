sudo: required
dist: trusty
os: linux
language: minimal
cache:
  ccache: true
  directories:
  - depends/built
  - depends/sdk-sources
  - $HOME/.ccache
<<<<<<< HEAD
git:
  depth: false  # full clone for git subtree check, this works around issue #12388
=======
stages:
  - lint
  - test
>>>>>>> 228c1378
env:
  global:
    - MAKEJOBS=-j3
    - RUN_TESTS=false
    - RUN_BENCH=false  # Set to true for any one job that has debug enabled, to quickly check bench is not crashing or hitting assertions
    - DOCKER_NAME_TAG=ubuntu:18.04
    - LC_ALL=C.UTF-8
    - BOOST_TEST_RANDOM=1$TRAVIS_BUILD_ID
    - CCACHE_SIZE=100M
    - CCACHE_TEMPDIR=/tmp/.ccache-temp
    - CCACHE_COMPRESS=1
    - CCACHE_DIR=$HOME/.ccache
    - BASE_OUTDIR=$TRAVIS_BUILD_DIR/out
    - SDK_URL=https://bitcoincore.org/depends-sources/sdks
    - WINEDEBUG=fixme-all
<<<<<<< HEAD
  matrix:
# ARM
    - HOST=arm-linux-gnueabihf PACKAGES="g++-arm-linux-gnueabihf python3-pip" DEP_OPTS="NO_QT=1" CHECK_DOC=1 GOAL="install" BITCOIN_CONFIG="--enable-glibc-back-compat --enable-reduce-exports"
# Win32
    - HOST=i686-w64-mingw32 DPKG_ADD_ARCH="i386" DEP_OPTS="NO_QT=1" PACKAGES="python3 nsis g++-mingw-w64-i686 wine1.6" RUN_TESTS=true GOAL="install" BITCOIN_CONFIG="--enable-reduce-exports"
# Qt4 & system libs
    - HOST=x86_64-unknown-linux-gnu PACKAGES="python3-zmq qt4-dev-tools libssl-dev libevent-dev bsdmainutils libboost-system-dev libboost-filesystem-dev libboost-chrono-dev libboost-program-options-dev libboost-test-dev libboost-thread-dev libdb5.1++-dev libminiupnpc-dev libzmq3-dev libprotobuf-dev protobuf-compiler libqrencode-dev xvfb" NO_DEPENDS=1 NEED_XVFB=1 RUN_TESTS=true GOAL="install" BITCOIN_CONFIG="--enable-zmq --with-incompatible-bdb --enable-glibc-back-compat --enable-reduce-exports --with-gui=qt4 CPPFLAGS=-DDEBUG_LOCKORDER"
# 32-bit + dash
    - HOST=i686-pc-linux-gnu PACKAGES="g++-multilib python3-zmq" DEP_OPTS="NO_QT=1" RUN_TESTS=true GOAL="install" BITCOIN_CONFIG="--enable-zmq --enable-glibc-back-compat --enable-reduce-exports LDFLAGS=-static-libstdc++" USE_SHELL="/bin/dash"
# Win64
    - HOST=x86_64-w64-mingw32 DPKG_ADD_ARCH="i386" DEP_OPTS="NO_QT=1" PACKAGES="python3 nsis g++-mingw-w64-x86-64 wine1.6" RUN_TESTS=true GOAL="install" BITCOIN_CONFIG="--enable-reduce-exports"
# x86_64 Linux (uses qt5 dev package instead of depends Qt to speed up build and avoid timeout)
    - HOST=x86_64-unknown-linux-gnu PACKAGES="python3-zmq qtbase5-dev qttools5-dev-tools protobuf-compiler libdbus-1-dev libharfbuzz-dev" DEP_OPTS="NO_QT=1 NO_UPNP=1 DEBUG=1 ALLOW_HOST_PACKAGES=1" RUN_TESTS=true GOAL="install" BITCOIN_CONFIG="--enable-zmq --with-gui=qt5 --enable-glibc-back-compat --enable-reduce-exports CPPFLAGS=-DDEBUG_LOCKORDER"
# x86_64 Linux, No wallet
    - HOST=x86_64-unknown-linux-gnu PACKAGES="python3" DEP_OPTS="NO_WALLET=1" RUN_TESTS=true GOAL="install" BITCOIN_CONFIG="--enable-glibc-back-compat --enable-reduce-exports"
# Cross-Mac
    - HOST=x86_64-apple-darwin11 PACKAGES="cmake imagemagick libcap-dev librsvg2-bin libz-dev libbz2-dev libtiff-tools python-dev" BITCOIN_CONFIG="--enable-gui --enable-reduce-exports --enable-werror" OSX_SDK=10.11 GOAL="deploy"

=======
    - DOCKER_PACKAGES="build-essential libtool autotools-dev automake pkg-config bsdmainutils curl git ca-certificates ccache"
>>>>>>> 228c1378
before_install:
    - export PATH=$(echo $PATH | tr ':' "\n" | sed '/\/opt\/python/d' | tr "\n" ":" | sed "s|::|:|g")
    - BEGIN_FOLD () { echo ""; CURRENT_FOLD_NAME=$1; echo "travis_fold:start:${CURRENT_FOLD_NAME}"; }
    - END_FOLD () { RET=$?; echo "travis_fold:end:${CURRENT_FOLD_NAME}"; return $RET; }
install:
<<<<<<< HEAD
    - if [ -n "$DPKG_ADD_ARCH" ]; then sudo dpkg --add-architecture "$DPKG_ADD_ARCH" ; fi
    - if [ -n "$PACKAGES" ]; then travis_retry sudo apt-get update; fi
    - if [ -n "$PACKAGES" ]; then travis_retry sudo apt-get install --no-install-recommends --no-upgrade -qq $PACKAGES; fi
    - if [ "$CHECK_DOC" = 1 -a "$TRAVIS_EVENT_TYPE" = "pull_request" ]; then travis_retry pip3 install flake8 --user; fi
=======
    - travis_retry docker pull $DOCKER_NAME_TAG
    - env | grep -E '^(CCACHE_|WINEDEBUG|LC_ALL|BOOST_TEST_RANDOM|CONFIG_SHELL)' | tee /tmp/env
    - if [[ $HOST = *-mingw32 ]]; then DOCKER_ADMIN="--cap-add SYS_ADMIN"; fi
    - DOCKER_ID=$(docker run $DOCKER_ADMIN -idt --mount type=bind,src=$TRAVIS_BUILD_DIR,dst=$TRAVIS_BUILD_DIR --mount type=bind,src=$CCACHE_DIR,dst=$CCACHE_DIR -w $TRAVIS_BUILD_DIR --env-file /tmp/env $DOCKER_NAME_TAG)
    - DOCKER_EXEC () { docker exec $DOCKER_ID bash -c "cd $PWD && $*"; }
    - if [ -n "$DPKG_ADD_ARCH" ]; then DOCKER_EXEC dpkg --add-architecture "$DPKG_ADD_ARCH" ; fi
    - travis_retry DOCKER_EXEC apt-get update
    - travis_retry DOCKER_EXEC apt-get install --no-install-recommends --no-upgrade -qq $PACKAGES $DOCKER_PACKAGES
>>>>>>> 228c1378
before_script:
    - DOCKER_EXEC echo \> \$HOME/.bitcoin  # Make sure default datadir does not exist and is never read by creating a dummy file
    - mkdir -p depends/SDKs depends/sdk-sources
    - if [ -n "$OSX_SDK" -a ! -f depends/sdk-sources/MacOSX${OSX_SDK}.sdk.tar.gz ]; then curl --location --fail $SDK_URL/MacOSX${OSX_SDK}.sdk.tar.gz -o depends/sdk-sources/MacOSX${OSX_SDK}.sdk.tar.gz; fi
    - if [ -n "$OSX_SDK" -a -f depends/sdk-sources/MacOSX${OSX_SDK}.sdk.tar.gz ]; then tar -C depends/SDKs -xf depends/sdk-sources/MacOSX${OSX_SDK}.sdk.tar.gz; fi
    - if [[ $HOST = *-mingw32 ]]; then DOCKER_EXEC update-alternatives --set $HOST-g++ \$\(which $HOST-g++-posix\); fi
    - if [ -z "$NO_DEPENDS" ]; then DOCKER_EXEC CONFIG_SHELL= make $MAKEJOBS -C depends HOST=$HOST $DEP_OPTS; fi
script:
<<<<<<< HEAD
    - if [ "$CHECK_DOC" = 1 -a "$TRAVIS_REPO_SLUG" = "bitcoin/bitcoin" -a "$TRAVIS_PULL_REQUEST" = "false" ]; then while read LINE; do travis_retry gpg --keyserver hkp://subset.pool.sks-keyservers.net --recv-keys $LINE; done < contrib/verify-commits/trusted-keys; fi
    - if [ "$CHECK_DOC" = 1 -a "$TRAVIS_REPO_SLUG" = "bitcoin/bitcoin" -a "$TRAVIS_PULL_REQUEST" = "false" ]; then contrib/verify-commits/verify-commits.sh; fi
=======
>>>>>>> 228c1378
    - export TRAVIS_COMMIT_LOG=`git log --format=fuller -1`
    - OUTDIR=$BASE_OUTDIR/$TRAVIS_PULL_REQUEST/$TRAVIS_JOB_NUMBER-$HOST
    - BITCOIN_CONFIG_ALL="--disable-dependency-tracking --prefix=$TRAVIS_BUILD_DIR/depends/$HOST --bindir=$OUTDIR/bin --libdir=$OUTDIR/lib"
    - if [ -z "$NO_DEPENDS" ]; then DOCKER_EXEC ccache --max-size=$CCACHE_SIZE; fi
    - BEGIN_FOLD autogen; test -n "$CONFIG_SHELL" && DOCKER_EXEC "$CONFIG_SHELL" -c "./autogen.sh" || DOCKER_EXEC ./autogen.sh; END_FOLD
    - mkdir build && cd build
    - BEGIN_FOLD configure; DOCKER_EXEC ../configure --cache-file=config.cache $BITCOIN_CONFIG_ALL $BITCOIN_CONFIG || ( cat config.log && false); END_FOLD
    - BEGIN_FOLD distdir; DOCKER_EXEC make distdir VERSION=$HOST; END_FOLD
    - cd bitcoin-$HOST
<<<<<<< HEAD
    - ./configure --cache-file=../config.cache $BITCOIN_CONFIG_ALL $BITCOIN_CONFIG || ( cat config.log && false)
    - make $MAKEJOBS $GOAL || ( echo "Build failure. Verbose build follows." && make $GOAL V=1 ; false )
    - export LD_LIBRARY_PATH=$TRAVIS_BUILD_DIR/depends/$HOST/lib
    - if [ "$RUN_TESTS" = "true" ]; then travis_wait 30 make $MAKEJOBS check VERBOSE=1; fi
    - if [ "$TRAVIS_EVENT_TYPE" = "cron" ]; then extended="--extended --exclude feature_pruning,feature_dbcrash"; fi
    - if [ "$RUN_TESTS" = "true" ]; then test/functional/test_runner.py --combinedlogslen=4000 --coverage --quiet ${extended}; fi
=======
    - BEGIN_FOLD configure; DOCKER_EXEC ./configure --cache-file=../config.cache $BITCOIN_CONFIG_ALL $BITCOIN_CONFIG || ( cat config.log && false); END_FOLD
    - BEGIN_FOLD build; DOCKER_EXEC make $MAKEJOBS $GOAL || ( echo "Build failure. Verbose build follows." && DOCKER_EXEC make $GOAL V=1 ; false ); END_FOLD
    - if [ "$RUN_TESTS" = "true" ]; then BEGIN_FOLD unit-tests; DOCKER_EXEC LD_LIBRARY_PATH=$TRAVIS_BUILD_DIR/depends/$HOST/lib make $MAKEJOBS check VERBOSE=1; END_FOLD; fi
    - if [ "$RUN_BENCH" = "true" ]; then BEGIN_FOLD bench; DOCKER_EXEC LD_LIBRARY_PATH=$TRAVIS_BUILD_DIR/depends/$HOST/lib $OUTDIR/bin/bench_bitcoin -scaling=0.001 ; END_FOLD; fi
    - if [ "$TRAVIS_EVENT_TYPE" = "cron" ]; then extended="--extended --exclude feature_pruning,feature_dbcrash"; fi
    - if [ "$RUN_TESTS" = "true" ]; then BEGIN_FOLD functional-tests; DOCKER_EXEC test/functional/test_runner.py --combinedlogslen=4000 --coverage --quiet --failfast ${extended}; END_FOLD; fi
>>>>>>> 228c1378
after_script:
    - echo $TRAVIS_COMMIT_RANGE
    - echo $TRAVIS_COMMIT_LOG
jobs:
  include:
# ARM
    - stage: test
      env: >-
        HOST=arm-linux-gnueabihf
        PACKAGES="g++-arm-linux-gnueabihf"
        DEP_OPTS="NO_QT=1"
        GOAL="install"
        BITCOIN_CONFIG="--enable-glibc-back-compat --enable-reduce-exports"
# Win32
    - stage: test
      env: >-
        HOST=i686-w64-mingw32
        DPKG_ADD_ARCH="i386"
        DEP_OPTS="NO_QT=1"
        PACKAGES="python3 nsis g++-mingw-w64-i686 wine-binfmt wine32"
        RUN_TESTS=true
        GOAL="install"
        BITCOIN_CONFIG="--enable-reduce-exports"
# Win64
    - stage: test
      env: >-
        HOST=x86_64-w64-mingw32
        DEP_OPTS="NO_QT=1"
        PACKAGES="python3 nsis g++-mingw-w64-x86-64 wine-binfmt wine64"
        RUN_TESTS=true
        GOAL="install"
        BITCOIN_CONFIG="--enable-reduce-exports"
# 32-bit + dash
    - stage: test
      env: >-
        HOST=i686-pc-linux-gnu
        PACKAGES="g++-multilib python3-zmq"
        DEP_OPTS="NO_QT=1"
        RUN_TESTS=true
        GOAL="install"
        BITCOIN_CONFIG="--enable-zmq --enable-glibc-back-compat --enable-reduce-exports LDFLAGS=-static-libstdc++"
        CONFIG_SHELL="/bin/dash"
# x86_64 Linux (uses qt5 dev package instead of depends Qt to speed up build and avoid timeout)
    - stage: test
      env: >-
        HOST=x86_64-unknown-linux-gnu
        PACKAGES="python3-zmq qtbase5-dev qttools5-dev-tools protobuf-compiler libdbus-1-dev libharfbuzz-dev libprotobuf-dev"
        DEP_OPTS="NO_QT=1 NO_UPNP=1 DEBUG=1 ALLOW_HOST_PACKAGES=1"
        RUN_TESTS=true
        RUN_BENCH=true
        GOAL="install"
        BITCOIN_CONFIG="--enable-zmq --with-gui=qt5 --enable-glibc-back-compat --enable-reduce-exports --enable-debug CXXFLAGS=\"-g0 -O2\""
# x86_64 Linux (Qt5 & system libs)
    - stage: test
      env: >-
        HOST=x86_64-unknown-linux-gnu
        PACKAGES="python3-zmq qtbase5-dev qttools5-dev-tools libssl1.0-dev libevent-dev bsdmainutils libboost-system-dev libboost-filesystem-dev libboost-chrono-dev libboost-test-dev libboost-thread-dev libdb5.3++-dev libminiupnpc-dev libzmq3-dev libprotobuf-dev protobuf-compiler libqrencode-dev"
        NO_DEPENDS=1
        RUN_TESTS=true
        GOAL="install"
        BITCOIN_CONFIG="--enable-zmq --with-incompatible-bdb --enable-glibc-back-compat --enable-reduce-exports --with-gui=qt5 CPPFLAGS=-DDEBUG_LOCKORDER"
# x86_64 Linux, No wallet
    - stage: test
      env: >-
        HOST=x86_64-unknown-linux-gnu
        PACKAGES="python3"
        DEP_OPTS="NO_WALLET=1"
        RUN_TESTS=true
        GOAL="install"
        BITCOIN_CONFIG="--enable-glibc-back-compat --enable-reduce-exports"
# Cross-Mac
    - stage: test
      env: >-
        HOST=x86_64-apple-darwin14
        PACKAGES="cmake imagemagick libcap-dev librsvg2-bin libz-dev libbz2-dev libtiff-tools python-dev python3-setuptools-git"
        OSX_SDK=10.11
        GOAL="all deploy"
        BITCOIN_CONFIG="--enable-gui --enable-reduce-exports --enable-werror"
    - stage: lint
      env:
      sudo: false
      cache: false
      language: python
      python: '3.6'
      install:
        - travis_retry pip install flake8
      before_script:
        - git fetch --unshallow
      script:
        - if [ "$TRAVIS_EVENT_TYPE" = "pull_request" ]; then test/lint/commit-script-check.sh $TRAVIS_COMMIT_RANGE; fi
        - test/lint/git-subtree-check.sh src/crypto/ctaes
        - test/lint/git-subtree-check.sh src/secp256k1
        - test/lint/git-subtree-check.sh src/univalue
        - test/lint/git-subtree-check.sh src/leveldb
        - test/lint/check-doc.py
        - test/lint/check-rpc-mappings.py .
        - test/lint/lint-all.sh
        - if [ "$TRAVIS_REPO_SLUG" = "bitcoin/bitcoin" -a "$TRAVIS_EVENT_TYPE" = "cron" ]; then
              while read LINE; do travis_retry gpg --keyserver hkp://subset.pool.sks-keyservers.net --recv-keys $LINE; done < contrib/verify-commits/trusted-keys &&
              travis_wait 50 contrib/verify-commits/verify-commits.py;
          fi<|MERGE_RESOLUTION|>--- conflicted
+++ resolved
@@ -8,14 +8,9 @@
   - depends/built
   - depends/sdk-sources
   - $HOME/.ccache
-<<<<<<< HEAD
-git:
-  depth: false  # full clone for git subtree check, this works around issue #12388
-=======
 stages:
   - lint
   - test
->>>>>>> 228c1378
 env:
   global:
     - MAKEJOBS=-j3
@@ -31,39 +26,12 @@
     - BASE_OUTDIR=$TRAVIS_BUILD_DIR/out
     - SDK_URL=https://bitcoincore.org/depends-sources/sdks
     - WINEDEBUG=fixme-all
-<<<<<<< HEAD
-  matrix:
-# ARM
-    - HOST=arm-linux-gnueabihf PACKAGES="g++-arm-linux-gnueabihf python3-pip" DEP_OPTS="NO_QT=1" CHECK_DOC=1 GOAL="install" BITCOIN_CONFIG="--enable-glibc-back-compat --enable-reduce-exports"
-# Win32
-    - HOST=i686-w64-mingw32 DPKG_ADD_ARCH="i386" DEP_OPTS="NO_QT=1" PACKAGES="python3 nsis g++-mingw-w64-i686 wine1.6" RUN_TESTS=true GOAL="install" BITCOIN_CONFIG="--enable-reduce-exports"
-# Qt4 & system libs
-    - HOST=x86_64-unknown-linux-gnu PACKAGES="python3-zmq qt4-dev-tools libssl-dev libevent-dev bsdmainutils libboost-system-dev libboost-filesystem-dev libboost-chrono-dev libboost-program-options-dev libboost-test-dev libboost-thread-dev libdb5.1++-dev libminiupnpc-dev libzmq3-dev libprotobuf-dev protobuf-compiler libqrencode-dev xvfb" NO_DEPENDS=1 NEED_XVFB=1 RUN_TESTS=true GOAL="install" BITCOIN_CONFIG="--enable-zmq --with-incompatible-bdb --enable-glibc-back-compat --enable-reduce-exports --with-gui=qt4 CPPFLAGS=-DDEBUG_LOCKORDER"
-# 32-bit + dash
-    - HOST=i686-pc-linux-gnu PACKAGES="g++-multilib python3-zmq" DEP_OPTS="NO_QT=1" RUN_TESTS=true GOAL="install" BITCOIN_CONFIG="--enable-zmq --enable-glibc-back-compat --enable-reduce-exports LDFLAGS=-static-libstdc++" USE_SHELL="/bin/dash"
-# Win64
-    - HOST=x86_64-w64-mingw32 DPKG_ADD_ARCH="i386" DEP_OPTS="NO_QT=1" PACKAGES="python3 nsis g++-mingw-w64-x86-64 wine1.6" RUN_TESTS=true GOAL="install" BITCOIN_CONFIG="--enable-reduce-exports"
-# x86_64 Linux (uses qt5 dev package instead of depends Qt to speed up build and avoid timeout)
-    - HOST=x86_64-unknown-linux-gnu PACKAGES="python3-zmq qtbase5-dev qttools5-dev-tools protobuf-compiler libdbus-1-dev libharfbuzz-dev" DEP_OPTS="NO_QT=1 NO_UPNP=1 DEBUG=1 ALLOW_HOST_PACKAGES=1" RUN_TESTS=true GOAL="install" BITCOIN_CONFIG="--enable-zmq --with-gui=qt5 --enable-glibc-back-compat --enable-reduce-exports CPPFLAGS=-DDEBUG_LOCKORDER"
-# x86_64 Linux, No wallet
-    - HOST=x86_64-unknown-linux-gnu PACKAGES="python3" DEP_OPTS="NO_WALLET=1" RUN_TESTS=true GOAL="install" BITCOIN_CONFIG="--enable-glibc-back-compat --enable-reduce-exports"
-# Cross-Mac
-    - HOST=x86_64-apple-darwin11 PACKAGES="cmake imagemagick libcap-dev librsvg2-bin libz-dev libbz2-dev libtiff-tools python-dev" BITCOIN_CONFIG="--enable-gui --enable-reduce-exports --enable-werror" OSX_SDK=10.11 GOAL="deploy"
-
-=======
     - DOCKER_PACKAGES="build-essential libtool autotools-dev automake pkg-config bsdmainutils curl git ca-certificates ccache"
->>>>>>> 228c1378
 before_install:
     - export PATH=$(echo $PATH | tr ':' "\n" | sed '/\/opt\/python/d' | tr "\n" ":" | sed "s|::|:|g")
     - BEGIN_FOLD () { echo ""; CURRENT_FOLD_NAME=$1; echo "travis_fold:start:${CURRENT_FOLD_NAME}"; }
     - END_FOLD () { RET=$?; echo "travis_fold:end:${CURRENT_FOLD_NAME}"; return $RET; }
 install:
-<<<<<<< HEAD
-    - if [ -n "$DPKG_ADD_ARCH" ]; then sudo dpkg --add-architecture "$DPKG_ADD_ARCH" ; fi
-    - if [ -n "$PACKAGES" ]; then travis_retry sudo apt-get update; fi
-    - if [ -n "$PACKAGES" ]; then travis_retry sudo apt-get install --no-install-recommends --no-upgrade -qq $PACKAGES; fi
-    - if [ "$CHECK_DOC" = 1 -a "$TRAVIS_EVENT_TYPE" = "pull_request" ]; then travis_retry pip3 install flake8 --user; fi
-=======
     - travis_retry docker pull $DOCKER_NAME_TAG
     - env | grep -E '^(CCACHE_|WINEDEBUG|LC_ALL|BOOST_TEST_RANDOM|CONFIG_SHELL)' | tee /tmp/env
     - if [[ $HOST = *-mingw32 ]]; then DOCKER_ADMIN="--cap-add SYS_ADMIN"; fi
@@ -72,7 +40,6 @@
     - if [ -n "$DPKG_ADD_ARCH" ]; then DOCKER_EXEC dpkg --add-architecture "$DPKG_ADD_ARCH" ; fi
     - travis_retry DOCKER_EXEC apt-get update
     - travis_retry DOCKER_EXEC apt-get install --no-install-recommends --no-upgrade -qq $PACKAGES $DOCKER_PACKAGES
->>>>>>> 228c1378
 before_script:
     - DOCKER_EXEC echo \> \$HOME/.bitcoin  # Make sure default datadir does not exist and is never read by creating a dummy file
     - mkdir -p depends/SDKs depends/sdk-sources
@@ -81,11 +48,6 @@
     - if [[ $HOST = *-mingw32 ]]; then DOCKER_EXEC update-alternatives --set $HOST-g++ \$\(which $HOST-g++-posix\); fi
     - if [ -z "$NO_DEPENDS" ]; then DOCKER_EXEC CONFIG_SHELL= make $MAKEJOBS -C depends HOST=$HOST $DEP_OPTS; fi
 script:
-<<<<<<< HEAD
-    - if [ "$CHECK_DOC" = 1 -a "$TRAVIS_REPO_SLUG" = "bitcoin/bitcoin" -a "$TRAVIS_PULL_REQUEST" = "false" ]; then while read LINE; do travis_retry gpg --keyserver hkp://subset.pool.sks-keyservers.net --recv-keys $LINE; done < contrib/verify-commits/trusted-keys; fi
-    - if [ "$CHECK_DOC" = 1 -a "$TRAVIS_REPO_SLUG" = "bitcoin/bitcoin" -a "$TRAVIS_PULL_REQUEST" = "false" ]; then contrib/verify-commits/verify-commits.sh; fi
-=======
->>>>>>> 228c1378
     - export TRAVIS_COMMIT_LOG=`git log --format=fuller -1`
     - OUTDIR=$BASE_OUTDIR/$TRAVIS_PULL_REQUEST/$TRAVIS_JOB_NUMBER-$HOST
     - BITCOIN_CONFIG_ALL="--disable-dependency-tracking --prefix=$TRAVIS_BUILD_DIR/depends/$HOST --bindir=$OUTDIR/bin --libdir=$OUTDIR/lib"
@@ -95,21 +57,12 @@
     - BEGIN_FOLD configure; DOCKER_EXEC ../configure --cache-file=config.cache $BITCOIN_CONFIG_ALL $BITCOIN_CONFIG || ( cat config.log && false); END_FOLD
     - BEGIN_FOLD distdir; DOCKER_EXEC make distdir VERSION=$HOST; END_FOLD
     - cd bitcoin-$HOST
-<<<<<<< HEAD
-    - ./configure --cache-file=../config.cache $BITCOIN_CONFIG_ALL $BITCOIN_CONFIG || ( cat config.log && false)
-    - make $MAKEJOBS $GOAL || ( echo "Build failure. Verbose build follows." && make $GOAL V=1 ; false )
-    - export LD_LIBRARY_PATH=$TRAVIS_BUILD_DIR/depends/$HOST/lib
-    - if [ "$RUN_TESTS" = "true" ]; then travis_wait 30 make $MAKEJOBS check VERBOSE=1; fi
-    - if [ "$TRAVIS_EVENT_TYPE" = "cron" ]; then extended="--extended --exclude feature_pruning,feature_dbcrash"; fi
-    - if [ "$RUN_TESTS" = "true" ]; then test/functional/test_runner.py --combinedlogslen=4000 --coverage --quiet ${extended}; fi
-=======
     - BEGIN_FOLD configure; DOCKER_EXEC ./configure --cache-file=../config.cache $BITCOIN_CONFIG_ALL $BITCOIN_CONFIG || ( cat config.log && false); END_FOLD
     - BEGIN_FOLD build; DOCKER_EXEC make $MAKEJOBS $GOAL || ( echo "Build failure. Verbose build follows." && DOCKER_EXEC make $GOAL V=1 ; false ); END_FOLD
     - if [ "$RUN_TESTS" = "true" ]; then BEGIN_FOLD unit-tests; DOCKER_EXEC LD_LIBRARY_PATH=$TRAVIS_BUILD_DIR/depends/$HOST/lib make $MAKEJOBS check VERBOSE=1; END_FOLD; fi
     - if [ "$RUN_BENCH" = "true" ]; then BEGIN_FOLD bench; DOCKER_EXEC LD_LIBRARY_PATH=$TRAVIS_BUILD_DIR/depends/$HOST/lib $OUTDIR/bin/bench_bitcoin -scaling=0.001 ; END_FOLD; fi
     - if [ "$TRAVIS_EVENT_TYPE" = "cron" ]; then extended="--extended --exclude feature_pruning,feature_dbcrash"; fi
     - if [ "$RUN_TESTS" = "true" ]; then BEGIN_FOLD functional-tests; DOCKER_EXEC test/functional/test_runner.py --combinedlogslen=4000 --coverage --quiet --failfast ${extended}; END_FOLD; fi
->>>>>>> 228c1378
 after_script:
     - echo $TRAVIS_COMMIT_RANGE
     - echo $TRAVIS_COMMIT_LOG
